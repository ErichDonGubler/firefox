[update-the-rendering.html]
<<<<<<< HEAD
  ["Flush autofocus candidates" should be happen after the first animation frame callbacks, and before a resize event in the next iteration of window event loop.]
    expected:
      if (os == "win") and debug and not webrender and not fission and (processor == "x86"): ["FAIL", "PASS"]
      if (os == "win") and debug and not webrender and not fission and (processor == "x86_64"): ["PASS", "FAIL"]
      if (os == "win") and debug and not webrender and fission: ["FAIL", "PASS"]
      if (os == "linux") and webrender and debug and fission: ["PASS", "FAIL"]
      if (os == "linux") and webrender and debug and not fission: ["FAIL", "PASS"]
      if (os == "linux") and not webrender and debug and not fission: ["FAIL", "PASS"]
      if (os == "linux") and not webrender and debug and fission: ["FAIL", "PASS"]
      if (os == "linux") and not webrender and not debug: ["FAIL", "PASS"]
      if (os == "android"): ["FAIL", "PASS"]
      if (os == "mac") and debug: ["FAIL", "PASS"]
      FAIL
=======
  ["Flush autofocus candidates" should be happen before a scroll event and animation frame callbacks]
    expected: FAIL
>>>>>>> dc01d882
<|MERGE_RESOLUTION|>--- conflicted
+++ resolved
@@ -1,19 +1,3 @@
 [update-the-rendering.html]
-<<<<<<< HEAD
-  ["Flush autofocus candidates" should be happen after the first animation frame callbacks, and before a resize event in the next iteration of window event loop.]
-    expected:
-      if (os == "win") and debug and not webrender and not fission and (processor == "x86"): ["FAIL", "PASS"]
-      if (os == "win") and debug and not webrender and not fission and (processor == "x86_64"): ["PASS", "FAIL"]
-      if (os == "win") and debug and not webrender and fission: ["FAIL", "PASS"]
-      if (os == "linux") and webrender and debug and fission: ["PASS", "FAIL"]
-      if (os == "linux") and webrender and debug and not fission: ["FAIL", "PASS"]
-      if (os == "linux") and not webrender and debug and not fission: ["FAIL", "PASS"]
-      if (os == "linux") and not webrender and debug and fission: ["FAIL", "PASS"]
-      if (os == "linux") and not webrender and not debug: ["FAIL", "PASS"]
-      if (os == "android"): ["FAIL", "PASS"]
-      if (os == "mac") and debug: ["FAIL", "PASS"]
-      FAIL
-=======
   ["Flush autofocus candidates" should be happen before a scroll event and animation frame callbacks]
-    expected: FAIL
->>>>>>> dc01d882
+    expected: FAIL