--- conflicted
+++ resolved
@@ -11,11 +11,6 @@
         'jsep_track_unittest',
         'mediaconduit_unittests',
         'mediapipeline_unittest',
-<<<<<<< HEAD
-        'sdp_file_parser',
-=======
-        'sdp_unittests',
->>>>>>> d0d97c60
         'signaling_unittests',
     ])
 
