--- conflicted
+++ resolved
@@ -1046,7 +1046,7 @@
     FullZoom.init();
     PanelUI.init();
     SocialUI.init();
-    LightweightThemeListener.init();
+    AddonManager.addAddonListener(AddonsMgrListener);
     WebrtcIndicator.init();
 
     // Ensure login manager is up and running.
@@ -3447,13 +3447,9 @@
   },
 
   init: function () {
-<<<<<<< HEAD
-    this.throbberElement = document.getElementById("navigator-throbber");
-=======
     // Bug 666809 - SecurityUI support for e10s
     if (gMultiProcessBrowser)
       return;
->>>>>>> 64f17312
 
     // Initialize the security button's state and tooltip text.  Remember to reset
     // _hostChanged, otherwise onSecurityChange will short circuit.
