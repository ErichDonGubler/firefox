/* This Source Code Form is subject to the terms of the Mozilla Public
 * License, v. 2.0. If a copy of the MPL was not distributed with this
 * file, You can obtain one at http://mozilla.org/MPL/2.0/. */

ChromeUtils.import("resource://gre/modules/AppConstants.jsm");
ChromeUtils.import("resource://gre/modules/Services.jsm");
ChromeUtils.import("resource://gre/modules/Timer.jsm");
ChromeUtils.import("resource://gre/modules/XPCOMUtils.jsm");

ChromeUtils.defineModuleGetter(this, "Log", "resource://gre/modules/Log.jsm");
ChromeUtils.defineModuleGetter(this, "UpdateUtils", "resource://gre/modules/UpdateUtils.jsm");

Cu.importGlobalProperties(["fetch", "URL"]);

var EXPORTED_SYMBOLS = ["BrowserErrorReporter"];

const CONTEXT_LINES = 5;
const ERROR_PREFIX_RE = /^[^\W]+:/m;
const PREF_ENABLED = "browser.chrome.errorReporter.enabled";
const PREF_LOG_LEVEL = "browser.chrome.errorReporter.logLevel";
const PREF_PROJECT_ID = "browser.chrome.errorReporter.projectId";
const PREF_PUBLIC_KEY = "browser.chrome.errorReporter.publicKey";
const PREF_SAMPLE_RATE = "browser.chrome.errorReporter.sampleRate";
const PREF_SUBMIT_URL = "browser.chrome.errorReporter.submitUrl";
const SDK_NAME = "firefox-error-reporter";
const SDK_VERSION = "1.0.0";
const TELEMETRY_ERROR_COLLECTED = "browser.errors.collected_count";
const TELEMETRY_ERROR_COLLECTED_FILENAME = "browser.errors.collected_count_by_filename";
const TELEMETRY_ERROR_COLLECTED_STACK = "browser.errors.collected_with_stack_count";
const TELEMETRY_ERROR_REPORTED = "browser.errors.reported_success_count";
const TELEMETRY_ERROR_REPORTED_FAIL = "browser.errors.reported_failure_count";
const TELEMETRY_ERROR_SAMPLE_RATE = "browser.errors.sample_rate";


// https://developer.mozilla.org/en-US/docs/Mozilla/Tech/XPCOM/Reference/Interface/nsIScriptError#Categories
const REPORTED_CATEGORIES = new Set([
  "XPConnect JavaScript",
  "component javascript",
  "chrome javascript",
  "chrome registration",
  "XBL",
  "XBL Prototype Handler",
  "XBL Content Sink",
  "xbl javascript",
  "FrameConstructor",
]);

const PLATFORM_NAMES = {
  linux: "Linux",
  win: "Windows",
  macosx: "macOS",
  android: "Android",
};

// Filename URI regexes that we are okay with reporting to Telemetry. URIs not
// matching these patterns may contain local file paths.
const TELEMETRY_REPORTED_PATTERNS = new Set([
  /^resource:\/\/(?:\/|gre)/,
  /^chrome:\/\/(?:global|browser|devtools)/,
]);

/**
 * Collects nsIScriptError messages logged to the browser console and reports
 * them to a remotely-hosted error collection service.
 *
 * This is a PROTOTYPE; it will be removed in the future and potentially
 * replaced with a more robust implementation. It is meant to only collect
 * errors from Nightly (and local builds if enabled for development purposes)
 * and has not been reviewed for use outside of Nightly.
 *
 * The outgoing requests are designed to be compatible with Sentry. See
 * https://docs.sentry.io/clientdev/ for details on the data format that Sentry
 * expects.
 *
 * Errors may contain PII, such as in messages or local file paths in stack
 * traces; see bug 1426482 for privacy review and server-side mitigation.
 */
class BrowserErrorReporter {
  constructor(options = {}) {
    // Test arguments for mocks and changing behavior
    this.fetch = options.fetch || defaultFetch;
    this.chromeOnly = options.chromeOnly !== undefined ? options.chromeOnly : true;
    this.registerListener = (
      options.registerListener || (() => Services.console.registerListener(this))
    );
    this.unregisterListener = (
      options.unregisterListener || (() => Services.console.unregisterListener(this))
    );

    // Values that don't change between error reports.
    this.requestBodyTemplate = {
      logger: "javascript",
      platform: "javascript",
      release: Services.appinfo.version,
      environment: UpdateUtils.getUpdateChannel(false),
      contexts: {
        os: {
          name: PLATFORM_NAMES[AppConstants.platform],
          version: (
            Cc["@mozilla.org/network/protocol;1?name=http"]
            .getService(Ci.nsIHttpProtocolHandler)
            .oscpu
          ),
        },
        browser: {
          name: "Firefox",
          version: Services.appinfo.version,
        },
      },
      tags: {
        appBuildID: Services.appinfo.appBuildID,
        changeset: AppConstants.SOURCE_REVISION_URL,
      },
      sdk: {
        name: SDK_NAME,
        version: SDK_VERSION,
      },
    };

    XPCOMUtils.defineLazyPreferenceGetter(
      this,
      "collectionEnabled",
      PREF_ENABLED,
      false,
      this.handleEnabledPrefChanged.bind(this),
    );
    XPCOMUtils.defineLazyPreferenceGetter(
      this,
      "sampleRatePref",
      PREF_SAMPLE_RATE,
      "0.0",
      this.handleSampleRatePrefChanged.bind(this),
    );
  }

  /**
   * Lazily-created logger
   */
  get logger() {
    const logger = Log.repository.getLogger("BrowserErrorReporter");
    logger.addAppender(new Log.ConsoleAppender(new Log.BasicFormatter()));
    logger.manageLevelFromPref(PREF_LOG_LEVEL);

    Object.defineProperty(this, "logger", {value: logger});
    return this.logger;
  }

  init() {
    if (this.collectionEnabled) {
      this.registerListener();

      // Processing already-logged messages in case any errors occurred before
      // startup.
      for (const message of Services.console.getMessageArray()) {
        this.observe(message);
      }
    }
  }

  uninit() {
    try {
      this.unregisterListener();
    } catch (err) {} // It probably wasn't registered.
  }

  handleEnabledPrefChanged(prefName, previousValue, newValue) {
    if (newValue) {
      this.registerListener();
    } else {
      try {
        this.unregisterListener();
      } catch (err) {} // It probably wasn't registered.
    }
  }

  handleSampleRatePrefChanged(prefName, previousValue, newValue) {
    Services.telemetry.scalarSet(TELEMETRY_ERROR_SAMPLE_RATE, newValue);
  }

  shouldReportFilename(filename) {
    for (const pattern of TELEMETRY_REPORTED_PATTERNS) {
      if (filename.match(pattern)) {
        return true;
      }
    }
    return false;
  }

  async observe(message) {
    try {
      message.QueryInterface(Ci.nsIScriptError);
    } catch (err) {
      return; // Not an error
    }

    const isWarning = message.flags & message.warningFlag;
    const isFromChrome = REPORTED_CATEGORIES.has(message.category);
    if ((this.chromeOnly && !isFromChrome) || isWarning) {
      return;
    }

    // Record that we collected an error prior to applying the sample rate
    Services.telemetry.scalarAdd(TELEMETRY_ERROR_COLLECTED, 1);
    if (message.stack) {
      Services.telemetry.scalarAdd(TELEMETRY_ERROR_COLLECTED_STACK, 1);
    }
    if (message.sourceName) {
      let filename = "FILTERED";
      if (this.shouldReportFilename(message.sourceName)) {
        filename = message.sourceName;
      }
      Services.telemetry.keyedScalarAdd(TELEMETRY_ERROR_COLLECTED_FILENAME, filename.slice(0, 69), 1);
    }

    // Sample the amount of errors we send out
    const sampleRate = Number.parseFloat(this.sampleRatePref);
    if (!Number.isFinite(sampleRate) || (Math.random() >= sampleRate)) {
      return;
    }

<<<<<<< HEAD
    const exceptionValue = {};
    const requestBody = {
      ...this.requestBodyTemplate,
=======
    const extensions = new Map();
    for (let extension of WebExtensionPolicy.getActiveExtensions()) {
      extensions.set(extension.mozExtensionHostname, extension);
    }

    // Replaces any instances of moz-extension:// URLs with internal UUIDs to use
    // the add-on ID instead.
    function mangleExtURL(string, anchored = true) {
      if (!string) {
        return string;
      }

      let re = new RegExp(`${anchored ? "^" : ""}moz-extension://([^/]+)/`, "g");

      return string.replace(re, (m0, m1) => {
        let id = extensions.has(m1) ? extensions.get(m1).id : m1;
        return `moz-extension://${id}/`;
      });
    }

    // Parse the error type from the message if present (e.g. "TypeError: Whoops").
    let errorMessage = message.errorMessage;
    let errorName = "Error";
    if (message.errorMessage.match(ERROR_PREFIX_RE)) {
      const parts = message.errorMessage.split(":");
      errorName = parts[0];
      errorMessage = parts.slice(1).join(":").trim();
    }

    const frames = [];
    let frame = message.stack;
    // Avoid an infinite loop by limiting traces to 100 frames.
    while (frame && frames.length < 100) {
      const normalizedFrame = await this.normalizeStackFrame(frame);
      normalizedFrame.module = mangleExtURL(normalizedFrame.module, false);
      frames.push(normalizedFrame);
      frame = frame.parent;
    }
    // Frames are sent in order from oldest to newest.
    frames.reverse();

    const requestBody = Object.assign({}, this.requestBodyTemplate, {
>>>>>>> 2ab2cc3a
      timestamp: new Date().toISOString().slice(0, -1), // Remove trailing "Z"
      project: Services.prefs.getCharPref(PREF_PROJECT_ID),
      exception: {
        values: [exceptionValue],
      },
      tags: {},
    };

    const transforms = [
      addErrorMessage,
      addStacktrace,
      addModule,
      mangleExtensionUrls,
      tagExtensionErrors,
    ];
    for (const transform of transforms) {
      await transform(message, exceptionValue, requestBody);
    }

    const url = new URL(Services.prefs.getCharPref(PREF_SUBMIT_URL));
    url.searchParams.set("sentry_client", `${SDK_NAME}/${SDK_VERSION}`);
    url.searchParams.set("sentry_version", "7");
    url.searchParams.set("sentry_key", Services.prefs.getCharPref(PREF_PUBLIC_KEY));

    try {
      await this.fetch(url, {
        method: "POST",
        headers: {
          "Content-Type": "application/json",
          "Accept": "application/json",
        },
        // Sentry throws an auth error without a referrer specified.
        referrer: "https://fake.mozilla.org",
        body: JSON.stringify(requestBody)
      });
      Services.telemetry.scalarAdd(TELEMETRY_ERROR_REPORTED, 1);
      this.logger.debug("Sent error successfully.");
    } catch (error) {
      Services.telemetry.scalarAdd(TELEMETRY_ERROR_REPORTED_FAIL, 1);
      this.logger.warn(`Failed to send error: ${error}`);
    }
  }
}

function defaultFetch(...args) {
  // Do not make network requests while running in automation
  if (Cu.isInAutomation) {
    return null;
  }

  return fetch(...args);
}

function addErrorMessage(message, exceptionValue) {
  // Parse the error type from the message if present (e.g. "TypeError: Whoops").
  let errorMessage = message.errorMessage;
  let errorName = "Error";
  if (message.errorMessage.match(ERROR_PREFIX_RE)) {
    const parts = message.errorMessage.split(":");
    errorName = parts[0];
    errorMessage = parts.slice(1).join(":").trim();
  }

  exceptionValue.type = errorName;
  exceptionValue.value = errorMessage;
}

async function addStacktrace(message, exceptionValue) {
  const frames = [];
  let frame = message.stack;
  // Avoid an infinite loop by limiting traces to 100 frames.
  while (frame && frames.length < 100) {
    const normalizedFrame = {
      function: frame.functionDisplayName,
      module: frame.source,
      lineno: frame.line,
      colno: frame.column,
    };

    try {
      const response = await fetch(frame.source);
      const sourceCode = await response.text();
      const sourceLines = sourceCode.split(/\r?\n/);
      // HTML pages and some inline event handlers have 0 as their line number
      let lineIndex = Math.max(frame.line - 1, 0);

      // XBL line numbers are off by one, and pretty much every XML file with JS
      // in it is an XBL file.
      if (frame.source.endsWith(".xml") && lineIndex > 0) {
        lineIndex--;
      }

      normalizedFrame.context_line = sourceLines[lineIndex];
      normalizedFrame.pre_context = sourceLines.slice(
        Math.max(lineIndex - CONTEXT_LINES, 0),
        lineIndex,
      );
      normalizedFrame.post_context = sourceLines.slice(
        lineIndex + 1,
        Math.min(lineIndex + 1 + CONTEXT_LINES, sourceLines.length),
      );
    } catch (err) {
      // Could be a fetch issue, could be a line index issue. Not much we can
      // do to recover in either case.
    }

    frames.push(normalizedFrame);
    frame = frame.parent;
  }
  // Frames are sent in order from oldest to newest.
  frames.reverse();

  exceptionValue.stacktrace = {frames};
}

function addModule(message, exceptionValue) {
  exceptionValue.module = message.sourceName;
}

function mangleExtensionUrls(message, exceptionValue) {
  const extensions = new Map();
  for (let extension of WebExtensionPolicy.getActiveExtensions()) {
    extensions.set(extension.mozExtensionHostname, extension);
  }

  // Replaces any instances of moz-extension:// URLs with internal UUIDs to use
  // the add-on ID instead.
  function mangleExtURL(string, anchored = true) {
    if (!string) {
      return string;
    }

    let re = new RegExp(`${anchored ? "^" : ""}moz-extension://([^/]+)/`, "g");

    return string.replace(re, (m0, m1) => {
      let id = extensions.has(m1) ? extensions.get(m1).id : m1;
      return `moz-extension://${id}/`;
    });
  }

  exceptionValue.value = mangleExtURL(exceptionValue.value, false);
  exceptionValue.module = mangleExtURL(exceptionValue.module);
  for (const frame of exceptionValue.stacktrace.frames) {
    frame.module = mangleExtURL(frame.module);
  }
}

function tagExtensionErrors(message, exceptionValue, requestBody) {
  if (exceptionValue.module && exceptionValue.module.startsWith("moz-extension://")) {
    requestBody.tags.isExtensionError = true;
  }
}<|MERGE_RESOLUTION|>--- conflicted
+++ resolved
@@ -218,54 +218,7 @@
       return;
     }
 
-<<<<<<< HEAD
-    const exceptionValue = {};
-    const requestBody = {
-      ...this.requestBodyTemplate,
-=======
-    const extensions = new Map();
-    for (let extension of WebExtensionPolicy.getActiveExtensions()) {
-      extensions.set(extension.mozExtensionHostname, extension);
-    }
-
-    // Replaces any instances of moz-extension:// URLs with internal UUIDs to use
-    // the add-on ID instead.
-    function mangleExtURL(string, anchored = true) {
-      if (!string) {
-        return string;
-      }
-
-      let re = new RegExp(`${anchored ? "^" : ""}moz-extension://([^/]+)/`, "g");
-
-      return string.replace(re, (m0, m1) => {
-        let id = extensions.has(m1) ? extensions.get(m1).id : m1;
-        return `moz-extension://${id}/`;
-      });
-    }
-
-    // Parse the error type from the message if present (e.g. "TypeError: Whoops").
-    let errorMessage = message.errorMessage;
-    let errorName = "Error";
-    if (message.errorMessage.match(ERROR_PREFIX_RE)) {
-      const parts = message.errorMessage.split(":");
-      errorName = parts[0];
-      errorMessage = parts.slice(1).join(":").trim();
-    }
-
-    const frames = [];
-    let frame = message.stack;
-    // Avoid an infinite loop by limiting traces to 100 frames.
-    while (frame && frames.length < 100) {
-      const normalizedFrame = await this.normalizeStackFrame(frame);
-      normalizedFrame.module = mangleExtURL(normalizedFrame.module, false);
-      frames.push(normalizedFrame);
-      frame = frame.parent;
-    }
-    // Frames are sent in order from oldest to newest.
-    frames.reverse();
-
-    const requestBody = Object.assign({}, this.requestBodyTemplate, {
->>>>>>> 2ab2cc3a
+     merge rev
       timestamp: new Date().toISOString().slice(0, -1), // Remove trailing "Z"
       project: Services.prefs.getCharPref(PREF_PROJECT_ID),
       exception: {
