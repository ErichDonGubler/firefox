--- conflicted
+++ resolved
@@ -1305,83 +1305,7 @@
 
 } // namespace xpc
 
-<<<<<<< HEAD
-void
-CellCallback(JSContext *cx, void *vdata, void *thing, JSGCTraceKind traceKind,
-             size_t thingSize)
-{
-    IterateData *data = static_cast<IterateData *>(vdata);
-    CompartmentStats *curr = data->currCompartmentStats;
-    switch (traceKind) {
-        case JSTRACE_OBJECT:
-        {
-            JSObject *obj = static_cast<JSObject *>(thing);
-            if (JS_ObjectIsFunction(cx, obj)) {
-                curr->gcHeapObjectsFunction += thingSize;
-            } else {
-                curr->gcHeapObjectsNonFunction += thingSize;
-            }
-            curr->objectSlots += JS::SizeOfObjectDynamicSlots(obj, JsMallocSizeOf);
-            break;
-        }
-        case JSTRACE_STRING:
-        {
-            JSString *str = static_cast<JSString *>(thing);
-            curr->gcHeapStrings += thingSize;
-            curr->stringChars += str->charsHeapSize(JsMallocSizeOf);
-            break;
-        }
-        case JSTRACE_SHAPE:
-        {
-            if (JS::IsShapeInDictionary(thing)) {
-                curr->gcHeapShapesDict += thingSize;
-                curr->shapesExtraDictTables +=
-                    JS::SizeOfShapePropertyTable(thing, JsMallocSizeOf);
-            } else {
-                curr->gcHeapShapesTree += thingSize;
-                curr->shapesExtraTreeTables +=
-                    JS::SizeOfShapePropertyTable(thing, JsMallocSizeOf);
-                curr->shapesExtraTreeShapeKids +=
-                    JS::SizeOfShapeKids(thing, JsMallocSizeOf);
-            }
-            break;
-        }
-        case JSTRACE_BASE_SHAPE:
-        {
-            curr->gcHeapShapesBase += thingSize;
-            break;
-        }
-        case JSTRACE_SCRIPT:
-        {
-            JSScript *script = static_cast<JSScript *>(thing);
-            curr->gcHeapScripts += thingSize;
-            curr->scriptData += JS::SizeOfScriptData(script, JsMallocSizeOf);
-#ifdef JS_METHODJIT
-            curr->mjitData += JS::SizeOfScriptJitData(script, JsMallocSizeOf);
-#endif
-            break;
-        }
-        case JSTRACE_TYPE_OBJECT:
-        {
-            js::types::TypeObject *obj = static_cast<js::types::TypeObject *>(thing);
-            curr->gcHeapTypeObjects += thingSize;
-            JS::SizeOfObjectTypeInferenceData(obj, &curr->typeInferenceMemory,
-                                              JsMallocSizeOf);
-            break;
-        }
-	case JSTRACE_IONCODE:
-        case JSTRACE_XML:
-        {
-            curr->gcHeapXML += thingSize;
-            break;
-        }
-    }
-    // Yes, this is a subtraction:  see ArenaCallback() for details.
-    curr->gcHeapArenaUnused -= thingSize;
-}
-=======
 namespace {
->>>>>>> 2644c31d
 
 template <int N>
 inline void
