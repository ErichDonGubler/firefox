--- conflicted
+++ resolved
@@ -39,8 +39,6 @@
  *
  * ***** END LICENSE BLOCK ***** */
 
-#define __STDC_LIMIT_MACROS
-
 #include <string.h>
 #include "jsapi.h"
 #include "jsarena.h"
@@ -110,11 +108,7 @@
 js_json_parse(JSContext *cx, uintN argc, Value *vp)
 {
     JSString *s = NULL;
-<<<<<<< HEAD
-    jsval *argv = vp + 2;
-=======
     Value *argv = vp + 2;
->>>>>>> e30beabd
     AutoValueRooter reviver(cx);
 
     if (!JS_ConvertArguments(cx, argc, Jsvalify(argv), "S / v", &s, reviver.addr()))
@@ -127,7 +121,7 @@
         size_t length;
         s->getCharsAndLength(chars, length);
         ok = js_ConsumeJSONText(cx, jp, chars, length);
-        ok &= !!js_FinishJSONParse(cx, jp, Jsvalify(reviver.value()));
+        ok &= !!js_FinishJSONParse(cx, jp, reviver.value());
     }
 
     return ok;
@@ -136,11 +130,7 @@
 JSBool
 js_json_stringify(JSContext *cx, uintN argc, Value *vp)
 {
-<<<<<<< HEAD
-    jsval *argv = vp + 2;
-=======
     Value *argv = vp + 2;
->>>>>>> e30beabd
     AutoValueRooter space(cx);
     AutoObjectRooter replacer(cx);
 
@@ -150,7 +140,7 @@
 
     JSCharBuffer cb(cx);
 
-    if (!js_Stringify(cx, vp, replacer.object(), Jsvalify(space.value()), cb))
+    if (!js_Stringify(cx, vp, replacer.object(), space.value(), cb))
         return JS_FALSE;
 
     // XXX This can never happen to nsJSON.cpp, but the JSON object
@@ -174,15 +164,9 @@
     // Checks whether the return value implements toJSON()
     JSBool ok = JS_TRUE;
 
-<<<<<<< HEAD
-    if (!JSVAL_IS_PRIMITIVE(*vp)) {
-        JSObject *obj = JSVAL_TO_OBJECT(*vp);
-        ok = js_TryMethod(cx, obj, cx->runtime->atomState.toJSONAtom, 0, NULL, Valueify(vp));
-=======
     if (vp->isObject()) {
         JSObject *obj = &vp->toObject();
         ok = js_TryMethod(cx, obj, cx->runtime->atomState.toJSONAtom, 0, NULL, vp);
->>>>>>> e30beabd
     }
 
     return ok;
@@ -340,17 +324,10 @@
     if (!scx->cb.append('{'))
         return JS_FALSE;
 
-<<<<<<< HEAD
-    jsval vec[3] = {JSVAL_NULL, JSVAL_NULL, JSVAL_NULL };
-    AutoArrayRooter tvr(cx, JS_ARRAY_LENGTH(vec), Valueify(vec));
-    jsval& outputValue = vec[0];
-    jsval& whitelistElement = vec[1];
-=======
     Value vec[3] = { NullValue(), NullValue(), NullValue() };
     AutoArrayRooter tvr(cx, JS_ARRAY_LENGTH(vec), vec);
     Value& outputValue = vec[0];
     Value& whitelistElement = vec[1];
->>>>>>> e30beabd
     AutoIdRooter idr(cx);
     jsid& id = *idr.addr();
 
@@ -360,11 +337,7 @@
     // if the replacer is an array, we use the keys from it
     if (scx->replacer && JS_IsArrayObject(cx, scx->replacer)) {
         usingWhitelist = true;
-<<<<<<< HEAD
-        vec[2] = OBJECT_TO_JSVAL(scx->replacer);
-=======
         vec[2].setObject(*scx->replacer);
->>>>>>> e30beabd
         keySource = &vec[2];
     }
 
@@ -385,14 +358,10 @@
             if (!js_IdIsIndex(ida[i], &index))
                 continue;
 
-<<<<<<< HEAD
-            if (!scx->replacer->getProperty(cx, ida[i], Valueify(&whitelistElement)))
-=======
             if (!scx->replacer->getProperty(cx, ida[i], &whitelistElement))
->>>>>>> e30beabd
-                return JS_FALSE;
-
-            if (!js_ValueToStringId(cx, Valueify(whitelistElement), &id))
+                return JS_FALSE;
+
+            if (!js_ValueToStringId(cx, whitelistElement, &id))
                 return JS_FALSE;
         }
 
@@ -415,11 +384,7 @@
         JSType type = JS_TypeOfValue(cx, Jsvalify(outputValue));
 
         // elide undefined values and functions and XML
-<<<<<<< HEAD
-        if (JSVAL_IS_VOID(outputValue) || type == JSTYPE_FUNCTION || type == JSTYPE_XML)
-=======
         if (outputValue.isUndefined() || type == JSTYPE_FUNCTION || type == JSTYPE_XML)
->>>>>>> e30beabd
             continue;
 
         // output a comma unless this is the first member to write
@@ -480,7 +445,7 @@
         if (!obj->getProperty(cx, id, outputValue.addr()))
             return JS_FALSE;
 
-        if (!Str(cx, id, obj, scx, Jsvalify(outputValue.addr())))
+        if (!Str(cx, id, obj, scx, outputValue.addr()))
             return JS_FALSE;
 
         if (outputValue.value().isUndefined()) {
@@ -506,14 +471,9 @@
 CallReplacerFunction(JSContext *cx, jsid id, JSObject *holder, StringifyContext *scx, Value *vp)
 {
     if (scx->replacer && scx->replacer->isCallable()) {
-<<<<<<< HEAD
-        jsval vec[2] = { IdToJsval(id), *vp};
-        if (!JS_CallFunctionValue(cx, holder, OBJECT_TO_JSVAL(scx->replacer), 2, vec, vp))
-=======
         Value vec[2] = { IdToValue(id), *vp};
         if (!JS_CallFunctionValue(cx, holder, OBJECT_TO_JSVAL(scx->replacer),
                                   2, Jsvalify(vec), Jsvalify(vp))) {
->>>>>>> e30beabd
             return JS_FALSE;
         }
     }
@@ -533,18 +493,11 @@
         return JS_FALSE;
 
     // catches string and number objects with no toJSON
-<<<<<<< HEAD
-    if (!JSVAL_IS_PRIMITIVE(*vp)) {
-        Class *clasp = JSVAL_TO_OBJECT(*vp)->getClass();
-        if (clasp == &js_StringClass || clasp == &js_NumberClass)
-            *vp = Jsvalify(JSVAL_TO_OBJECT(*vp)->getPrimitiveThis());
-=======
     if (vp->isObject()) {
         JSObject *obj = &vp->toObject();
         Class *clasp = obj->getClass();
         if (clasp == &js_StringClass || clasp == &js_NumberClass)
             *vp = obj->getPrimitiveThis();
->>>>>>> e30beabd
     }
 
     if (vp->isString()) {
@@ -563,25 +516,15 @@
                                : js_AppendLiteral(scx->cb, "false");
     }
 
-<<<<<<< HEAD
-    if (JSVAL_IS_NUMBER(*vp)) {
-        if (JSVAL_IS_DOUBLE(*vp)) {
-            jsdouble d = JSVAL_TO_DOUBLE(*vp);
-=======
     if (vp->isNumber()) {
         if (vp->isDouble()) {
             jsdouble d = vp->toDouble();
->>>>>>> e30beabd
             if (!JSDOUBLE_IS_FINITE(d))
                 return js_AppendLiteral(scx->cb, "null");
         }
 
         char numBuf[DTOSTR_STANDARD_BUFFER_SIZE], *numStr;
-<<<<<<< HEAD
-        jsdouble d = JSVAL_IS_INT(*vp) ? jsdouble(JSVAL_TO_INT(*vp)) : JSVAL_TO_DOUBLE(*vp);
-=======
         jsdouble d = vp->isInt32() ? jsdouble(vp->toInt32()) : vp->toDouble();
->>>>>>> e30beabd
         numStr = js_dtostr(JS_THREAD_DATA(cx)->dtoaState, numBuf, sizeof numBuf,
                            DTOSTR_STANDARD, 0, d);
         if (!numStr) {
@@ -607,42 +550,7 @@
         return ok;
     }
 
-<<<<<<< HEAD
-    *vp = JSVAL_VOID;
-    return JS_TRUE;
-}
-
-static JSBool
-InitializeGap(JSContext *cx, jsval space, JSCharBuffer &cb)
-{
-    AutoValueRooter gap(cx, Valueify(space));
-
-    if (!JSVAL_IS_PRIMITIVE(space)) {
-        JSObject *obj = JSVAL_TO_OBJECT(space);
-        Class *clasp = obj->getClass();
-        if (clasp == &js_NumberClass || clasp == &js_StringClass)
-            *gap.addr() = obj->getPrimitiveThis();
-    }
-
-    if (gap.value().isString()) {
-        if (!js_ValueToCharBuffer(cx, gap.value(), cb))
-            return JS_FALSE;
-        if (cb.length() > 10)
-            cb.resize(10);
-    }
-
-    if (gap.value().isNumber()) {
-        jsdouble d = gap.value().isInt32()
-                     ? gap.value().toInt32()
-                     : js_DoubleToInteger(gap.value().toDouble());
-        d = JS_MIN(10, d);
-        if (d >= 1 && !cb.appendN(' ', uint32(d)))
-            return JS_FALSE;
-    }
-
-=======
     vp->setUndefined();
->>>>>>> e30beabd
     return JS_TRUE;
 }
 
@@ -660,7 +568,7 @@
 
     AutoObjectRooter tvr(cx, obj);
     if (!obj->defineProperty(cx, ATOM_TO_JSID(cx->runtime->atomState.emptyAtom),
-                             Valueify(*vp), NULL, NULL, JSPROP_ENUMERATE)) {
+                             *vp, NULL, NULL, JSPROP_ENUMERATE)) {
         return JS_FALSE;
     }
 
@@ -681,16 +589,12 @@
 {
     JS_CHECK_RECURSION(cx, return false);
 
-    if (!holder->getProperty(cx, id, Valueify(vp)))
+    if (!holder->getProperty(cx, id, vp))
         return false;
 
     JSObject *obj;
 
-<<<<<<< HEAD
-    if (!JSVAL_IS_PRIMITIVE(*vp) && !(obj = JSVAL_TO_OBJECT(*vp))->isCallable()) {
-=======
     if (vp->isObject() && !(obj = &vp->toObject())->isCallable()) {
->>>>>>> e30beabd
         AutoValueRooter propValue(cx);
 
         if(obj->isArray()) {
@@ -703,7 +607,7 @@
                 if (!js_IndexToId(cx, i, &index))
                     return false;
 
-                if (!Walk(cx, index, obj, reviver, Jsvalify(propValue.addr())))
+                if (!Walk(cx, index, obj, reviver, propValue.addr()))
                     return false;
 
                 if (!obj->defineProperty(cx, index, propValue.value(), NULL, NULL, JSPROP_ENUMERATE))
@@ -716,7 +620,7 @@
 
             for (jsint i = 0, len = ida.length(); i < len; i++) {
                 jsid idName = ida[i];
-                if (!Walk(cx, idName, obj, reviver, Jsvalify(propValue.addr())))
+                if (!Walk(cx, idName, obj, reviver, propValue.addr()))
                     return false;
                 if (propValue.value().isUndefined()) {
                     if (!js_DeleteProperty(cx, obj, idName, propValue.addr()))
@@ -732,11 +636,7 @@
     }
 
     // return reviver.call(holder, key, value);
-<<<<<<< HEAD
-    jsval value = *vp;
-=======
     const Value &value = *vp;
->>>>>>> e30beabd
     JSString *key = js_ValueToString(cx, IdToValue(id));
     if (!key)
         return false;
@@ -762,7 +662,7 @@
 
     AutoObjectRooter tvr(cx, obj);
     if (!obj->defineProperty(cx, ATOM_TO_JSID(cx->runtime->atomState.emptyAtom),
-                             Valueify(*vp), NULL, NULL, JSPROP_ENUMERATE)) {
+                             *vp, NULL, NULL, JSPROP_ENUMERATE)) {
         return false;
     }
 
@@ -890,7 +790,7 @@
             jsid index;
             if (!js_IndexToId(cx, len, &index))
                 return JS_FALSE;
-            ok = parent->defineProperty(cx, index, Valueify(value), NULL, NULL, JSPROP_ENUMERATE);
+            ok = parent->defineProperty(cx, index, value, NULL, NULL, JSPROP_ENUMERATE);
         }
     } else {
         ok = JS_DefineUCProperty(cx, parent, jp->objectKey.begin(),
@@ -914,30 +814,21 @@
     }
 
     AutoObjectRooter tvr(cx, obj);
-<<<<<<< HEAD
-    jsval v = OBJECT_TO_JSVAL(obj);
-=======
     Value v = ObjectOrNullValue(obj);
->>>>>>> e30beabd
 
     // Check if this is the root object
     if (len == 0) {
         *jp->rootVal = v;
         // This property must be enumerable to keep the array dense
-        if (!jp->objectStack->defineProperty(cx, INT_TO_JSID(0), Valueify(*jp->rootVal),
+        if (!jp->objectStack->defineProperty(cx, INT_TO_JSID(0), *jp->rootVal,
                                              NULL, NULL, JSPROP_ENUMERATE)) {
             return JS_FALSE;
         }
         return JS_TRUE;
     }
 
-<<<<<<< HEAD
-    jsval p;
-    if (!jp->objectStack->getProperty(cx, INT_TO_JSID(len - 1), Valueify(&p)))
-=======
     Value p;
     if (!jp->objectStack->getProperty(cx, INT_TO_JSID(len - 1), &p))
->>>>>>> e30beabd
         return JS_FALSE;
 
     JSObject *parent = &p.toObject();
@@ -945,7 +836,7 @@
         return JS_FALSE;
 
     // This property must be enumerable to keep the array dense
-    if (!jp->objectStack->defineProperty(cx, INT_TO_JSID(len), Valueify(v),
+    if (!jp->objectStack->defineProperty(cx, INT_TO_JSID(len), v,
                                          NULL, NULL, JSPROP_ENUMERATE)) {
         return JS_FALSE;
     }
@@ -995,20 +886,15 @@
 static JSBool
 PushPrimitive(JSContext *cx, JSONParser *jp, const Value &value)
 {
-    AutoValueRooter tvr(cx, Valueify(value));
+    AutoValueRooter tvr(cx, value);
 
     jsuint len;
     if (!js_GetLengthProperty(cx, jp->objectStack, &len))
         return JS_FALSE;
 
     if (len > 0) {
-<<<<<<< HEAD
-        jsval o;
-        if (!jp->objectStack->getProperty(cx, INT_TO_JSID(len - 1), Valueify(&o)))
-=======
         Value o;
         if (!jp->objectStack->getProperty(cx, INT_TO_JSID(len - 1), &o))
->>>>>>> e30beabd
             return JS_FALSE;
 
         return PushValue(cx, jp, &o.toObject(), value);
@@ -1032,11 +918,7 @@
         return JS_FALSE;
     }
 
-<<<<<<< HEAD
-    return PushPrimitive(cx, jp, DOUBLE_TO_JSVAL(val));
-=======
     return PushPrimitive(cx, jp, DoubleValue(val));
->>>>>>> e30beabd
 }
 
 static JSBool
@@ -1347,11 +1229,7 @@
 static JSBool
 json_toSource(JSContext *cx, uintN argc, Value *vp)
 {
-<<<<<<< HEAD
-    *vp = STRING_TO_JSVAL(ATOM_TO_STRING(CLASS_ATOM(cx, JSON)));
-=======
     vp->setString(ATOM_TO_STRING(CLASS_ATOM(cx, JSON)));
->>>>>>> e30beabd
     return JS_TRUE;
 }
 #endif
