--- conflicted
+++ resolved
@@ -94,55 +94,6 @@
 
 using namespace js;
 using namespace js::gc;
-
-<<<<<<< HEAD
-namespace js {
-
-ThreadData::ThreadData(JSRuntime *rt)
-  : rt(rt),
-    interruptFlags(0),
-#ifdef JS_THREADSAFE
-    requestDepth(0),
-#endif
-    tempLifoAlloc(TEMP_LIFO_ALLOC_PRIMARY_CHUNK_SIZE),
-    execAlloc(NULL),
-    bumpAlloc(NULL),
-    repCache(NULL),
-    dtoaState(NULL),
-    nativeStackBase(GetNativeStackBase()),
-    pendingProxyOperation(NULL),
-    ionTop(NULL),
-    ionJSContext(NULL),
-    ionStackLimit(0),
-    ionActivation(NULL),
-    interpreterFrames(NULL)
-{
-#ifdef DEBUG
-    noGCOrAllocationCheck = 0;
-#endif
-}
-
-ThreadData::~ThreadData()
-{
-    JS_ASSERT(!repCache);
-
-    rt->delete_<JSC::ExecutableAllocator>(execAlloc);
-    rt->delete_<WTF::BumpPointerAllocator>(bumpAlloc);
-
-    if (dtoaState)
-        js_DestroyDtoaState(dtoaState);
-}
-
-bool
-ThreadData::init()
-{
-    JS_ASSERT(!repCache);
-    return stackSpace.init() && !!(dtoaState = js_NewDtoaState());
-}
-
-#ifdef JS_THREADSAFE
-=======
->>>>>>> 18adbf78
 void
 JSRuntime::sizeOfExcludingThis(JSMallocSizeOfFun mallocSizeOf, size_t *normal, size_t *temporary,
                                size_t *regexpCode, size_t *stackCommitted)
@@ -221,20 +172,6 @@
     return repCache_;
 }
 
-<<<<<<< HEAD
-void
-ThreadData::mark(JSTracer *trc)
-{
-    stackSpace.mark(trc);
-#ifdef JS_ION
-    ion::MarkIonActivations(this, trc);
-#endif
-}
-
-} /* namespace js */
-
-=======
->>>>>>> 18adbf78
 JSScript *
 js_GetCurrentScript(JSContext *cx)
 {
