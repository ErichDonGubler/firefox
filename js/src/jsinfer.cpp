--- conflicted
+++ resolved
@@ -2206,17 +2206,7 @@
     JSCompartment *compartment = cx->compartment;
     mjit::ExpandInlineFrames(compartment);
 
-<<<<<<< HEAD
     ReleaseAllJITCode(cx, cx->compartment, false);
-=======
-    /* Throw away all JIT code in the compartment, but leave everything else alone. */
-
-    for (gc::CellIter i(cx->compartment, gc::FINALIZE_SCRIPT); !i.done(); i.next()) {
-        JSScript *script = i.get<JSScript>();
-        if (script->hasJITCode())
-            mjit::ReleaseScriptCode(cx, script);
-    }
->>>>>>> 6072a6dc
 #endif /* JS_METHODJIT */
 }
 
