--- conflicted
+++ resolved
@@ -1735,53 +1735,4 @@
 
     AutoArrayRooter tvr(cx, JS_ARRAY_LENGTH(vals), vals);
     return TypedArrayConstruct(cx, atype, argc, &vals[0]);
-<<<<<<< HEAD
-}
-
-JS_FRIEND_API(JSBool)
-js_ReparentTypedArrayToScope(JSContext *cx, JSObject *obj, JSObject *scope)
-{
-    JS_ASSERT(obj);
-
-    scope = JS_GetGlobalForObject(cx, scope);
-    if (!scope)
-        return JS_FALSE;
-
-    if (!js_IsTypedArray(obj))
-        return JS_FALSE;
-
-    TypedArray *typedArray = TypedArray::fromJSObject(obj);
-
-    JSObject *buffer = typedArray->bufferJS;
-    JS_ASSERT(js_IsArrayBuffer(buffer));
-
-    JSObject *proto;
-    JSProtoKey key =
-        JSCLASS_CACHED_PROTO_KEY(&TypedArray::slowClasses[typedArray->type]);
-    if (!js_GetClassPrototype(cx, scope, key, &proto))
-        return JS_FALSE;
-
-    /*
-     * :XXX: This is changing the type of a previous object, which will mess up
-     * type information if this has any expando properties (possible?).
-     */
-    TypeObject *type = proto->getNewType(cx);
-    if (!type)
-        return JS_FALSE;
-    obj->setType(type);
-    obj->setParent(scope);
-
-    key = JSCLASS_CACHED_PROTO_KEY(&ArrayBuffer::jsclass);
-    if (!js_GetClassPrototype(cx, scope, key, &proto))
-        return JS_FALSE;
-
-    type = proto->getNewType(cx);
-    if (!type)
-        return JS_FALSE;
-    buffer->setType(type);
-    buffer->setParent(scope);
-
-    return JS_TRUE;
-=======
->>>>>>> 45ec0606
 }