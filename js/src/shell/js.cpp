--- conflicted
+++ resolved
@@ -74,11 +74,7 @@
 #include "jsscope.h"
 #include "jsscript.h"
 #include "jstracer.h"
-<<<<<<< HEAD
-#include "jsscriptinlines.h"
-=======
 #include "jsxml.h"
->>>>>>> ae45c482
 
 #include "prmjtime.h"
 
@@ -95,6 +91,7 @@
 #include "jsworkers.h"
 
 #include "jsobjinlines.h"
+#include "jsscriptinlines.h"
 
 #ifdef XP_UNIX
 #include <unistd.h>
@@ -4971,46 +4968,6 @@
     AutoNewCompartment compartment(cx);
     if (!compartment.init())
         return 1;
-<<<<<<< HEAD
-    }
-#else
-    gStackBase = (jsuword) &stackDummy;
-#endif
-
-#ifdef XP_OS2
-   /* these streams are normally line buffered on OS/2 and need a \n, *
-    * so we need to unbuffer then to get a reasonable prompt          */
-    setbuf(stdout,0);
-    setbuf(stderr,0);
-#endif
-
-    gErrFile = stderr;
-    gOutFile = stdout;
-
-    argc--;
-    argv++;
-
-#ifdef XP_WIN
-    // Set the timer calibration delay count to 0 so we get high
-    // resolution right away, which we need for precise benchmarking.
-    extern int CALIBRATION_DELAY_COUNT;
-    CALIBRATION_DELAY_COUNT = 0;
-#endif
-
-    rt = JS_NewRuntime(128L * 1024L * 1024L);
-    if (!rt)
-        return 1;
-
-    if (!InitWatchdog(rt))
-        return 1;
-
-    cx = NewContext(rt);
-    if (!cx)
-        return 1;
-
-    JS_SetGCParameterForThread(cx, JSGC_MAX_CODE_CACHE_BYTES, 16 * 1024 * 1024);
-=======
->>>>>>> ae45c482
 
     JS_BeginRequest(cx);
 
