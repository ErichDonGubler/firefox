--- conflicted
+++ resolved
@@ -3945,20 +3945,8 @@
         CG_SWITCH_TO_MAIN(cg);
     }
 
-<<<<<<< HEAD
-    return js_EmitTree(cx, cg, body) &&
-           js_Emit1(cx, cg, JSOP_STOP) >= 0 &&
-=======
-    if (cg->flags & TCF_FUN_UNBRAND_THIS) {
-        CG_SWITCH_TO_PROLOG(cg);
-        if (Emit1(cx, cg, JSOP_UNBRANDTHIS) < 0)
-            return false;
-        CG_SWITCH_TO_MAIN(cg);
-    }
-
     return EmitTree(cx, cg, body) &&
            Emit1(cx, cg, JSOP_STOP) >= 0 &&
->>>>>>> 3f057dd5
            JSScript::NewScriptFromCG(cx, cg);
 }
 
@@ -5560,8 +5548,7 @@
 }
 
 static bool
-<<<<<<< HEAD
-SetMethodFunction(JSContext *cx, JSFunctionBox *funbox, JSAtom *atom)
+SetMethodFunction(JSContext *cx, FunctionBox *funbox, JSAtom *atom)
 {
     /* Replace a boxed function with a new one with a method atom. */
     JSFunction *fun = js_NewFunction(cx, NULL, NULL,
@@ -5586,9 +5573,10 @@
     fun->setMethodAtom(atom);
 
     funbox->object = fun;
-
     return true;
-=======
+}
+
+static bool
 EmitForIn(JSContext *cx, CodeGenerator *cg, ParseNode *pn, ptrdiff_t top)
 {
     StmtInfo stmtInfo;
@@ -5874,7 +5862,6 @@
     return pn->pn_left->isKind(TOK_IN)
            ? EmitForIn(cx, cg, pn, top)
            : EmitNormalFor(cx, cg, pn, top);
->>>>>>> 3f057dd5
 }
 
 JSBool
@@ -7262,14 +7249,6 @@
             }
         }
 
-<<<<<<< HEAD
-=======
-        if (cg->funbox && cg->funbox->shouldUnbrand(methodInits, slowMethodInits)) {
-            obj = NULL;
-            if (Emit1(cx, cg, JSOP_UNBRAND) < 0)
-                return JS_FALSE;
-        }
->>>>>>> 3f057dd5
         if (!EmitEndInit(cx, cg, pn->pn_count))
             return JS_FALSE;
 
