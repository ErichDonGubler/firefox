/* -*- Mode: C; tab-width: 8; indent-tabs-mode: nil; c-basic-offset: 4 -*-
 * vim: set ts=8 sw=4 et tw=78:
 *
 * ***** BEGIN LICENSE BLOCK *****
 * Version: MPL 1.1/GPL 2.0/LGPL 2.1
 *
 * The contents of this file are subject to the Mozilla Public License Version
 * 1.1 (the "License"); you may not use this file except in compliance with
 * the License. You may obtain a copy of the License at
 * http://www.mozilla.org/MPL/
 *
 * Software distributed under the License is distributed on an "AS IS" basis,
 * WITHOUT WARRANTY OF ANY KIND, either express or implied. See the License
 * for the specific language governing rights and limitations under the
 * License.
 *
 * The Original Code is Mozilla Communicator client code, released
 * March 31, 1998.
 *
 * The Initial Developer of the Original Code is
 * Netscape Communications Corporation.
 * Portions created by the Initial Developer are Copyright (C) 1998
 * the Initial Developer. All Rights Reserved.
 *
 * Contributor(s):
 *
 * Alternatively, the contents of this file may be used under the terms of
 * either of the GNU General Public License Version 2 or later (the "GPL"),
 * or the GNU Lesser General Public License Version 2.1 or later (the "LGPL"),
 * in which case the provisions of the GPL or the LGPL are applicable instead
 * of those above. If you wish to allow use of your version of this file only
 * under the terms of either the GPL or the LGPL, and not to allow others to
 * use your version of this file under the terms of the MPL, indicate your
 * decision by deleting the provisions above and replace them with the notice
 * and other provisions required by the GPL or the LGPL. If you do not delete
 * the provisions above, a recipient may use your version of this file under
 * the terms of any one of the MPL, the GPL or the LGPL.
 *
 * ***** END LICENSE BLOCK ***** */

#ifndef jsxdrapi_h___
#define jsxdrapi_h___

/*
 * JS external data representation interface API.
 *
 * The XDR system is comprised of three major parts:
 *
 * - the state serialization/deserialization APIs, which allow consumers
 *   of the API to serialize JS runtime state (script bytecodes, atom maps,
 *   object graphs, etc.) for later restoration.  These portions
 *   are implemented in various appropriate files, such as jsscript.c
 *   for the script portions and jsobj.c for object state.
 * - the callback APIs through which the runtime requests an opaque
 *   representation of a native object, and through which the runtime
 *   constructs a live native object from an opaque representation. These
 *   portions are the responsibility of the native object implementor.
 * - utility functions for en/decoding of primitive types, such as
 *   JSStrings.  This portion is implemented in jsxdrapi.c.
 *
 * Spiritually guided by Sun's XDR, where appropriate.
 */

#include "jspubtd.h"
#include "jsprvtd.h"

JS_BEGIN_EXTERN_C

/* We use little-endian byteorder for all encoded data */

#if defined IS_LITTLE_ENDIAN
#define JSXDR_SWAB32(x) x
#define JSXDR_SWAB16(x) x
#elif defined IS_BIG_ENDIAN
#define JSXDR_SWAB32(x) (((uint32)(x) >> 24) |                                \
                         (((uint32)(x) >> 8) & 0xff00) |                      \
                         (((uint32)(x) << 8) & 0xff0000) |                    \
                         ((uint32)(x) << 24))
#define JSXDR_SWAB16(x) (((uint16)(x) >> 8) | ((uint16)(x) << 8))
#else
#error "unknown byte order"
#endif

#define JSXDR_ALIGN     4

typedef enum JSXDRMode {
    JSXDR_ENCODE,
    JSXDR_DECODE
} JSXDRMode;

typedef enum JSXDRWhence {
    JSXDR_SEEK_SET,
    JSXDR_SEEK_CUR,
    JSXDR_SEEK_END
} JSXDRWhence;

typedef struct JSXDROps {
    JSBool      (*get32)(JSXDRState *, uint32 *);
    JSBool      (*set32)(JSXDRState *, uint32 *);
    JSBool      (*getbytes)(JSXDRState *, char *, uint32);
    JSBool      (*setbytes)(JSXDRState *, char *, uint32);
    void *      (*raw)(JSXDRState *, uint32);
    JSBool      (*seek)(JSXDRState *, int32, JSXDRWhence);
    uint32      (*tell)(JSXDRState *);
    void        (*finalize)(JSXDRState *);
} JSXDROps;

struct JSXDRState;

namespace js {

class XDRScriptState {
public:
    XDRScriptState(JSXDRState *x);
    ~XDRScriptState();

    JSXDRState      *xdr;
    const char      *filename;
    bool             filenameSaved;
};

} /* namespace JS */

struct JSXDRState {
    JSXDRMode   mode;
    JSXDROps    *ops;
    JSContext   *cx;
    JSClass     **registry;
    uintN       numclasses;
    uintN       maxclasses;
    void        *reghash;
    void        *userdata;
    JSScript    *script;
    js::XDRScriptState *state;
};

extern JS_PUBLIC_API(void)
JS_XDRInitBase(JSXDRState *xdr, JSXDRMode mode, JSContext *cx);

extern JS_PUBLIC_API(JSXDRState *)
JS_XDRNewMem(JSContext *cx, JSXDRMode mode);

extern JS_PUBLIC_API(void *)
JS_XDRMemGetData(JSXDRState *xdr, uint32 *lp);

extern JS_PUBLIC_API(void)
JS_XDRMemSetData(JSXDRState *xdr, void *data, uint32 len);

extern JS_PUBLIC_API(uint32)
JS_XDRMemDataLeft(JSXDRState *xdr);

extern JS_PUBLIC_API(void)
JS_XDRMemResetData(JSXDRState *xdr);

extern JS_PUBLIC_API(void)
JS_XDRDestroy(JSXDRState *xdr);

extern JS_PUBLIC_API(JSBool)
JS_XDRUint8(JSXDRState *xdr, uint8 *b);

extern JS_PUBLIC_API(JSBool)
JS_XDRUint16(JSXDRState *xdr, uint16 *s);

extern JS_PUBLIC_API(JSBool)
JS_XDRUint32(JSXDRState *xdr, uint32 *lp);

extern JS_PUBLIC_API(JSBool)
JS_XDRBytes(JSXDRState *xdr, char *bytes, uint32 len);

extern JS_PUBLIC_API(JSBool)
JS_XDRCString(JSXDRState *xdr, char **sp);

extern JS_PUBLIC_API(JSBool)
JS_XDRCStringOrNull(JSXDRState *xdr, char **sp);

extern JS_PUBLIC_API(JSBool)
JS_XDRString(JSXDRState *xdr, JSString **strp);

extern JS_PUBLIC_API(JSBool)
JS_XDRStringOrNull(JSXDRState *xdr, JSString **strp);

extern JS_PUBLIC_API(JSBool)
JS_XDRDouble(JSXDRState *xdr, jsdouble *dp);

extern JS_PUBLIC_API(JSBool)
JS_XDRValue(JSXDRState *xdr, jsval *vp);

extern JS_PUBLIC_API(JSBool)
JS_XDRScriptObject(JSXDRState *xdr, JSObject **scriptObjp);

extern JS_PUBLIC_API(JSBool)
JS_XDRRegisterClass(JSXDRState *xdr, JSClass *clasp, uint32 *lp);

extern JS_PUBLIC_API(uint32)
JS_XDRFindClassIdByName(JSXDRState *xdr, const char *name);

extern JS_PUBLIC_API(JSClass *)
JS_XDRFindClassById(JSXDRState *xdr, uint32 id);

/*
 * Magic numbers.
 */
#define JSXDR_MAGIC_SCRIPT_1        0xdead0001
#define JSXDR_MAGIC_SCRIPT_2        0xdead0002
#define JSXDR_MAGIC_SCRIPT_3        0xdead0003
#define JSXDR_MAGIC_SCRIPT_4        0xdead0004
#define JSXDR_MAGIC_SCRIPT_5        0xdead0005
#define JSXDR_MAGIC_SCRIPT_6        0xdead0006
#define JSXDR_MAGIC_SCRIPT_7        0xdead0007
#define JSXDR_MAGIC_SCRIPT_8        0xdead0008
#define JSXDR_MAGIC_SCRIPT_9        0xdead0009
#define JSXDR_MAGIC_SCRIPT_10       0xdead000a
#define JSXDR_MAGIC_SCRIPT_11       0xdead000b
#define JSXDR_MAGIC_SCRIPT_CURRENT  JSXDR_MAGIC_SCRIPT_11

/*
 * Bytecode version number. Increment the subtrahend whenever JS bytecode
 * changes incompatibly.
 *
 * This version number should be XDR'ed once near the front of any file or
 * larger storage unit containing XDR'ed bytecode and other data, and checked
 * before deserialization of bytecode.  If the saved version does not match
 * the current version, abort deserialization and invalidate the file.
 */
<<<<<<< HEAD
#define JSXDR_BYTECODE_VERSION      (0xb973c0de - 90)
=======
#define JSXDR_BYTECODE_VERSION      (0xb973c0de - 91)
>>>>>>> 0572cb9f

/*
 * Library-private functions.
 */
extern JSBool
js_XDRAtom(JSXDRState *xdr, JSAtom **atomp);

JS_END_EXTERN_C

#endif /* ! jsxdrapi_h___ */<|MERGE_RESOLUTION|>--- conflicted
+++ resolved
@@ -222,11 +222,7 @@
  * before deserialization of bytecode.  If the saved version does not match
  * the current version, abort deserialization and invalidate the file.
  */
-<<<<<<< HEAD
-#define JSXDR_BYTECODE_VERSION      (0xb973c0de - 90)
-=======
 #define JSXDR_BYTECODE_VERSION      (0xb973c0de - 91)
->>>>>>> 0572cb9f
 
 /*
  * Library-private functions.
