/* -*- Mode: C++; tab-width: 8; indent-tabs-mode: nil; c-basic-offset: 4 -*-
 * vim: set ts=8 sw=4 et tw=78:
 *
 * ***** BEGIN LICENSE BLOCK *****
 * Version: MPL 1.1/GPL 2.0/LGPL 2.1
 *
 * The contents of this file are subject to the Mozilla Public License Version
 * 1.1 (the "License"); you may not use this file except in compliance with
 * the License. You may obtain a copy of the License at
 * http://www.mozilla.org/MPL/
 *
 * Software distributed under the License is distributed on an "AS IS" basis,
 * WITHOUT WARRANTY OF ANY KIND, either express or implied. See the License
 * for the specific language governing rights and limitations under the
 * License.
 *
 * The Original Code is Mozilla Communicator client code, released
 * March 31, 1998.
 *
 * The Initial Developer of the Original Code is
 * Netscape Communications Corporation.
 * Portions created by the Initial Developer are Copyright (C) 1998
 * the Initial Developer. All Rights Reserved.
 *
 * Contributor(s):
 *
 * Alternatively, the contents of this file may be used under the terms of
 * either of the GNU General Public License Version 2 or later (the "GPL"),
 * or the GNU Lesser General Public License Version 2.1 or later (the "LGPL"),
 * in which case the provisions of the GPL or the LGPL are applicable instead
 * of those above. If you wish to allow use of your version of this file only
 * under the terms of either the GPL or the LGPL, and not to allow others to
 * use your version of this file under the terms of the MPL, indicate your
 * decision by deleting the provisions above and replace them with the notice
 * and other provisions required by the GPL or the LGPL. If you do not delete
 * the provisions above, a recipient may use your version of this file under
 * the terms of any one of the MPL, the GPL or the LGPL.
 *
 * ***** END LICENSE BLOCK ***** */

#ifndef jsapi_h___
#define jsapi_h___
/*
 * JavaScript API.
 */
#include <stddef.h>
#include <stdio.h>
#include "js-config.h"
#include "jspubtd.h"
#include "jsutil.h"

JS_BEGIN_EXTERN_C

/*
 * In release builds, jsval and jsid are defined to be integral types. This
 * prevents many bugs from being caught at compile time. E.g.:
 *
 *  jsval v = ...
 *  if (v == JS_TRUE)  // should compare with JSVAL_TRUE
 *    ...
 *
 *  jsid id = v;       // jsid and jsval have different representations
 *
 * To catch more errors, jsval and jsid are given struct types in debug builds.
 * Struct assignment and (in C++) operator== allow correct code to be mostly
 * oblivious to the change. This feature can be explicitly disabled in debug
 * builds by defining JS_NO_JSVAL_JSID_STRUCT_TYPES.
 */
#ifdef JS_USE_JSVAL_JSID_STRUCT_TYPES

/* Well-known JS values. N.B. These constants are initialized at startup. */
extern JS_PUBLIC_DATA(jsval) JSVAL_NULL;
extern JS_PUBLIC_DATA(jsval) JSVAL_ZERO;
extern JS_PUBLIC_DATA(jsval) JSVAL_ONE;
extern JS_PUBLIC_DATA(jsval) JSVAL_FALSE;
extern JS_PUBLIC_DATA(jsval) JSVAL_TRUE;
extern JS_PUBLIC_DATA(jsval) JSVAL_VOID;

#else

/* Well-known JS values. */
#define JSVAL_NULL   BUILD_JSVAL(JSVAL_TAG_NULL,      0)
#define JSVAL_ZERO   BUILD_JSVAL(JSVAL_TAG_INT32,     0)
#define JSVAL_ONE    BUILD_JSVAL(JSVAL_TAG_INT32,     1)
#define JSVAL_FALSE  BUILD_JSVAL(JSVAL_TAG_BOOLEAN,   JS_FALSE)
#define JSVAL_TRUE   BUILD_JSVAL(JSVAL_TAG_BOOLEAN,   JS_TRUE)
#define JSVAL_VOID   BUILD_JSVAL(JSVAL_TAG_UNDEFINED, 0)

#endif

/************************************************************************/

static JS_ALWAYS_INLINE JSBool
JSVAL_IS_NULL(jsval v)
{
    jsval_layout l;
    l.asBits = JSVAL_BITS(v);
    return JSVAL_IS_NULL_IMPL(l);
}

static JS_ALWAYS_INLINE JSBool
JSVAL_IS_VOID(jsval v)
{
    jsval_layout l;
    l.asBits = JSVAL_BITS(v);
    return JSVAL_IS_UNDEFINED_IMPL(l);
}

static JS_ALWAYS_INLINE JSBool
JSVAL_IS_INT(jsval v)
{
    jsval_layout l;
    l.asBits = JSVAL_BITS(v);
    return JSVAL_IS_INT32_IMPL(l);
}

static JS_ALWAYS_INLINE jsint
JSVAL_TO_INT(jsval v)
{
    jsval_layout l;
    JS_ASSERT(JSVAL_IS_INT(v));
    l.asBits = JSVAL_BITS(v);
    return JSVAL_TO_INT32_IMPL(l);
}

#define JSVAL_INT_BITS          32
#define JSVAL_INT_MIN           ((jsint)0x80000000)
#define JSVAL_INT_MAX           ((jsint)0x7fffffff)

static JS_ALWAYS_INLINE jsval
INT_TO_JSVAL(int32 i)
{
    return IMPL_TO_JSVAL(INT32_TO_JSVAL_IMPL(i));
}

static JS_ALWAYS_INLINE JSBool
JSVAL_IS_DOUBLE(jsval v)
{
    jsval_layout l;
    l.asBits = JSVAL_BITS(v);
    return JSVAL_IS_DOUBLE_IMPL(l);
}

static JS_ALWAYS_INLINE jsdouble
JSVAL_TO_DOUBLE(jsval v)
{
    jsval_layout l;
    JS_ASSERT(JSVAL_IS_DOUBLE(v));
    l.asBits = JSVAL_BITS(v);
    return l.asDouble;
}

static JS_ALWAYS_INLINE jsval
DOUBLE_TO_JSVAL(jsdouble d)
{
    return IMPL_TO_JSVAL(DOUBLE_TO_JSVAL_IMPL(d));
}

static JS_ALWAYS_INLINE jsval
UINT_TO_JSVAL(uint32 i)
{
    if (i <= JSVAL_INT_MAX)
        return INT_TO_JSVAL((int32)i);
    return DOUBLE_TO_JSVAL((jsdouble)i);
}

static JS_ALWAYS_INLINE JSBool
JSVAL_IS_NUMBER(jsval v)
{
    jsval_layout l;
    l.asBits = JSVAL_BITS(v);
    return JSVAL_IS_NUMBER_IMPL(l);
}

static JS_ALWAYS_INLINE JSBool
JSVAL_IS_STRING(jsval v)
{
    jsval_layout l;
    l.asBits = JSVAL_BITS(v);
    return JSVAL_IS_STRING_IMPL(l);
}

static JS_ALWAYS_INLINE JSString *
JSVAL_TO_STRING(jsval v)
{
    jsval_layout l;
    JS_ASSERT(JSVAL_IS_STRING(v));
    l.asBits = JSVAL_BITS(v);
    return JSVAL_TO_STRING_IMPL(l);
}

static JS_ALWAYS_INLINE jsval
STRING_TO_JSVAL(JSString *str)
{
    return IMPL_TO_JSVAL(STRING_TO_JSVAL_IMPL(str));
}

static JS_ALWAYS_INLINE JSBool
JSVAL_IS_OBJECT(jsval v)
{
    jsval_layout l;
    l.asBits = JSVAL_BITS(v);
    return JSVAL_IS_OBJECT_OR_NULL_IMPL(l);
}

static JS_ALWAYS_INLINE JSObject *
JSVAL_TO_OBJECT(jsval v)
{
    jsval_layout l;
    JS_ASSERT(JSVAL_IS_OBJECT(v));
    l.asBits = JSVAL_BITS(v);
    return JSVAL_TO_OBJECT_IMPL(l);
}

static JS_ALWAYS_INLINE jsval
OBJECT_TO_JSVAL(JSObject *obj)
{
    if (obj)
        return IMPL_TO_JSVAL(OBJECT_TO_JSVAL_IMPL(obj));
    return JSVAL_NULL;
}

static JS_ALWAYS_INLINE JSBool
JSVAL_IS_BOOLEAN(jsval v)
{
    jsval_layout l;
    l.asBits = JSVAL_BITS(v);
    return JSVAL_IS_BOOLEAN_IMPL(l);
}

static JS_ALWAYS_INLINE JSBool
JSVAL_TO_BOOLEAN(jsval v)
{
    jsval_layout l;
    JS_ASSERT(JSVAL_IS_BOOLEAN(v));
    l.asBits = JSVAL_BITS(v);
    return JSVAL_TO_BOOLEAN_IMPL(l);
}

static JS_ALWAYS_INLINE jsval
BOOLEAN_TO_JSVAL(JSBool b)
{
    return IMPL_TO_JSVAL(BOOLEAN_TO_JSVAL_IMPL(b));
}

static JS_ALWAYS_INLINE JSBool
JSVAL_IS_PRIMITIVE(jsval v)
{
    jsval_layout l;
    l.asBits = JSVAL_BITS(v);
    return JSVAL_IS_PRIMITIVE_IMPL(l);
}

static JS_ALWAYS_INLINE JSBool
JSVAL_IS_GCTHING(jsval v)
{
    jsval_layout l;
    l.asBits = JSVAL_BITS(v);
    return JSVAL_IS_GCTHING_IMPL(l);
}

static JS_ALWAYS_INLINE void *
JSVAL_TO_GCTHING(jsval v)
{
    jsval_layout l;
    JS_ASSERT(JSVAL_IS_GCTHING(v));
    l.asBits = JSVAL_BITS(v);
    return JSVAL_TO_GCTHING_IMPL(l);
}

/* To be GC-safe, privates are tagged as doubles. */

static JS_ALWAYS_INLINE jsval
PRIVATE_TO_JSVAL(void *ptr)
{
    return IMPL_TO_JSVAL(PRIVATE_PTR_TO_JSVAL_IMPL(ptr));
}

static JS_ALWAYS_INLINE void *
JSVAL_TO_PRIVATE(jsval v)
{
    jsval_layout l;
    JS_ASSERT(JSVAL_IS_DOUBLE(v));
    l.asBits = JSVAL_BITS(v);
    return JSVAL_TO_PRIVATE_PTR_IMPL(l);
}

static JS_ALWAYS_INLINE JSBool
JSVAL_IS_UNDERLYING_TYPE_OF_PRIVATE(jsval v)
{
    jsval_layout l;
    l.asBits = JSVAL_BITS(v);
    return JSVAL_IS_UNDERLYING_TYPE_OF_PRIVATE_IMPL(l);
}

/************************************************************************/

/*
 * A jsid is an identifier for a property or method of an object which is
 * either a 31-bit signed integer, interned string or object. If XML is
 * enabled, there is an additional singleton jsid value; see
 * JS_DEFAULT_XML_NAMESPACE_ID below. Finally, there is an additional jsid
 * value, JSID_VOID, which does not occur in JS scripts but may be used to
 * indicate the absence of a valid jsid.
 *
 * A jsid is not implicitly convertible to or from a jsval; JS_ValueToId or
 * JS_IdToValue must be used instead.
 */

#define JSID_STRING_TYPE                 0x0
#define JSID_INT_TYPE                    0x1
#define JSID_OBJECT_TYPE                 0x2
#define JSID_VOID_TYPE                   0x4
#define JSID_DEFAULT_XML_NAMESPACE_TYPE  0x6
#define JSID_TYPE_MASK                   0x7

/*
 * Do not use canonical 'id' for jsid parameters since this is a magic word in
 * Objective-C++ which, apparently, wants to be able to #include jsapi.h.
 */

static JS_ALWAYS_INLINE JSBool
JSID_IS_STRING(jsid iden)
{
    return (JSID_BITS(iden) & JSID_TYPE_MASK) == 0;
}

static JS_ALWAYS_INLINE JSString *
JSID_TO_STRING(jsid iden)
{
    JS_ASSERT(JSID_IS_STRING(iden));
    return (JSString *)(JSID_BITS(iden));
}

JS_PUBLIC_API(JSBool)
JS_StringHasBeenInterned(JSString *str);

static JS_ALWAYS_INLINE jsid
INTERNED_STRING_TO_JSID(JSString *str)
{
    jsid iden;
    JS_ASSERT(JS_StringHasBeenInterned(str));
    JS_ASSERT(((size_t)str & JSID_TYPE_MASK) == 0);
    JSID_BITS(iden) = (size_t)str;
    return iden;
}

static JS_ALWAYS_INLINE JSBool
JSID_IS_INT(jsid iden)
{
    return !!(JSID_BITS(iden) & JSID_INT_TYPE);
}

static JS_ALWAYS_INLINE int32
JSID_TO_INT(jsid iden)
{
    JS_ASSERT(JSID_IS_INT(iden));
    return ((int32)JSID_BITS(iden)) >> 1;
}

#define JSID_INT_MIN  (-(1 << 30))
#define JSID_INT_MAX  ((1 << 30) - 1)

static JS_ALWAYS_INLINE JSBool
INT_FITS_IN_JSID(int32 i)
{
    return ((jsuint)(i) - (jsuint)JSID_INT_MIN <=
            (jsuint)(JSID_INT_MAX - JSID_INT_MIN));
}

static JS_ALWAYS_INLINE jsid
INT_TO_JSID(int32 i)
{
    jsid iden;
    JS_ASSERT(INT_FITS_IN_JSID(i));
    JSID_BITS(iden) = ((i << 1) | JSID_INT_TYPE);
    return iden;
}

static JS_ALWAYS_INLINE JSBool
JSID_IS_OBJECT(jsid iden)
{
    return (JSID_BITS(iden) & JSID_TYPE_MASK) == JSID_OBJECT_TYPE;
}

static JS_ALWAYS_INLINE JSObject *
JSID_TO_OBJECT(jsid iden)
{
    JS_ASSERT(JSID_IS_OBJECT(iden));
    return (JSObject *)(JSID_BITS(iden) & ~(size_t)JSID_TYPE_MASK);
}

static JS_ALWAYS_INLINE jsid
OBJECT_TO_JSID(JSObject *obj)
{
    jsid iden;
    JS_ASSERT(obj != NULL);
    JS_ASSERT(((size_t)obj & JSID_TYPE_MASK) == 0);
    JSID_BITS(iden) = ((size_t)obj | JSID_OBJECT_TYPE);
    return iden;
}

static JS_ALWAYS_INLINE JSBool
JSID_IS_GCTHING(jsid iden)
{
    return JSID_IS_STRING(iden) || JSID_IS_OBJECT(iden);
}

static JS_ALWAYS_INLINE void *
JSID_TO_GCTHING(jsid iden)
{
    return (void *)(JSID_BITS(iden) & ~(size_t)JSID_TYPE_MASK);
}

/*
 * The magic XML namespace id is not a valid jsid. Global object classes in
 * embeddings that enable JS_HAS_XML_SUPPORT (E4X) should handle this id.
 */

static JS_ALWAYS_INLINE JSBool
JSID_IS_DEFAULT_XML_NAMESPACE(jsid iden)
{
    JS_ASSERT_IF(((size_t)JSID_BITS(iden) & JSID_TYPE_MASK) == JSID_DEFAULT_XML_NAMESPACE_TYPE,
                 JSID_BITS(iden) == JSID_DEFAULT_XML_NAMESPACE_TYPE);
    return ((size_t)JSID_BITS(iden) == JSID_DEFAULT_XML_NAMESPACE_TYPE);
}

static JS_ALWAYS_INLINE jsid
JSID_DEFAULT_XML_NAMESPACE()
{
    jsid iden;
    JSID_BITS(iden) = JSID_DEFAULT_XML_NAMESPACE_TYPE;
    return iden;
}

/*
 * A void jsid is not a valid id and only arises as an exceptional API return
 * value, such as in JS_NextProperty. Embeddings must not pass JSID_VOID into
 * JSAPI entry points expecting a jsid and do not need to handle JSID_VOID in
 * hooks receiving a jsid except when explicitly noted in the API contract.
 */

static JS_ALWAYS_INLINE JSBool
JSID_IS_VOID(jsid iden)
{
    JS_ASSERT_IF(((size_t)JSID_BITS(iden) & JSID_TYPE_MASK) == JSID_VOID_TYPE,
                 JSID_BITS(iden) == JSID_VOID_TYPE);
    return ((size_t)JSID_BITS(iden) == JSID_VOID_TYPE);
}

#ifdef DEBUG
extern JS_PUBLIC_DATA(jsid) JSID_VOID;
#else
# define JSID_VOID  ((jsid)JSID_VOID_TYPE)
#endif

/************************************************************************/

/* Lock and unlock the GC thing held by a jsval. */
#define JSVAL_LOCK(cx,v)        (JSVAL_IS_GCTHING(v)                          \
                                 ? JS_LockGCThing(cx, JSVAL_TO_GCTHING(v))    \
                                 : JS_TRUE)
#define JSVAL_UNLOCK(cx,v)      (JSVAL_IS_GCTHING(v)                          \
                                 ? JS_UnlockGCThing(cx, JSVAL_TO_GCTHING(v))  \
                                 : JS_TRUE)

/* Property attributes, set in JSPropertySpec and passed to API functions. */
#define JSPROP_ENUMERATE        0x01    /* property is visible to for/in loop */
#define JSPROP_READONLY         0x02    /* not settable: assignment is no-op */
#define JSPROP_PERMANENT        0x04    /* property cannot be deleted */
#define JSPROP_GETTER           0x10    /* property holds getter function */
#define JSPROP_SETTER           0x20    /* property holds setter function */
#define JSPROP_SHARED           0x40    /* don't allocate a value slot for this
                                           property; don't copy the property on
                                           set of the same-named property in an
                                           object that delegates to a prototype
                                           containing this property */
#define JSPROP_INDEX            0x80    /* name is actually (jsint) index */
#define JSPROP_SHORTID          0x100   /* set in JSPropertyDescriptor.attrs
                                           if getters/setters use a shortid */

/* Function flags, set in JSFunctionSpec and passed to JS_NewFunction etc. */
#define JSFUN_LAMBDA            0x08    /* expressed, not declared, function */
#define JSFUN_GETTER            JSPROP_GETTER
#define JSFUN_SETTER            JSPROP_SETTER
#define JSFUN_BOUND_METHOD      0x40    /* bind this to fun->object's parent */
#define JSFUN_HEAVYWEIGHT       0x80    /* activation requires a Call object */

#define JSFUN_DISJOINT_FLAGS(f) ((f) & 0x0f)
#define JSFUN_GSFLAGS(f)        ((f) & (JSFUN_GETTER | JSFUN_SETTER))

#define JSFUN_GETTER_TEST(f)       ((f) & JSFUN_GETTER)
#define JSFUN_SETTER_TEST(f)       ((f) & JSFUN_SETTER)
#define JSFUN_BOUND_METHOD_TEST(f) ((f) & JSFUN_BOUND_METHOD)
#define JSFUN_HEAVYWEIGHT_TEST(f)  (!!((f) & JSFUN_HEAVYWEIGHT))

#define JSFUN_GSFLAG2ATTR(f)       JSFUN_GSFLAGS(f)

#define JSFUN_THISP_FLAGS(f)  (f)
#define JSFUN_THISP_TEST(f,t) ((f) & t)

#define JSFUN_THISP_STRING    0x0100    /* |this| may be a primitive string */
#define JSFUN_THISP_NUMBER    0x0200    /* |this| may be a primitive number */
#define JSFUN_THISP_BOOLEAN   0x0400    /* |this| may be a primitive boolean */
#define JSFUN_THISP_PRIMITIVE 0x0700    /* |this| may be any primitive value */

#define JSFUN_FAST_NATIVE     0x0800    /* JSFastNative needs no JSStackFrame */

#define JSFUN_FLAGS_MASK      0x0ff8    /* overlay JSFUN_* attributes --
                                           bits 12-15 are used internally to
                                           flag interpreted functions */

#define JSFUN_STUB_GSOPS      0x1000    /* use JS_PropertyStub getter/setter
                                           instead of defaulting to class gsops
                                           for property holding function */

/*
 * Re-use JSFUN_LAMBDA, which applies only to scripted functions, for use in
 * JSFunctionSpec arrays that specify generic native prototype methods, i.e.,
 * methods of a class prototype that are exposed as static methods taking an
 * extra leading argument: the generic |this| parameter.
 *
 * If you set this flag in a JSFunctionSpec struct's flags initializer, then
 * that struct must live at least as long as the native static method object
 * created due to this flag by JS_DefineFunctions or JS_InitClass.  Typically
 * JSFunctionSpec structs are allocated in static arrays.
 */
#define JSFUN_GENERIC_NATIVE    JSFUN_LAMBDA

/*
 * Microseconds since the epoch, midnight, January 1, 1970 UTC.  See the
 * comment in jstypes.h regarding safe int64 usage.
 */
extern JS_PUBLIC_API(int64)
JS_Now(void);

/* Don't want to export data, so provide accessors for non-inline jsvals. */
extern JS_PUBLIC_API(jsval)
JS_GetNaNValue(JSContext *cx);

extern JS_PUBLIC_API(jsval)
JS_GetNegativeInfinityValue(JSContext *cx);

extern JS_PUBLIC_API(jsval)
JS_GetPositiveInfinityValue(JSContext *cx);

extern JS_PUBLIC_API(jsval)
JS_GetEmptyStringValue(JSContext *cx);

/*
 * Format is a string of the following characters (spaces are insignificant),
 * specifying the tabulated type conversions:
 *
 *   b      JSBool          Boolean
 *   c      uint16/jschar   ECMA uint16, Unicode char
 *   i      int32           ECMA int32
 *   u      uint32          ECMA uint32
 *   j      int32           Rounded int32 (coordinate)
 *   d      jsdouble        IEEE double
 *   I      jsdouble        Integral IEEE double
 *   s      char *          C string
 *   S      JSString *      Unicode string, accessed by a JSString pointer
 *   W      jschar *        Unicode character vector, 0-terminated (W for wide)
 *   o      JSObject *      Object reference
 *   f      JSFunction *    Function private
 *   v      jsval           Argument value (no conversion)
 *   *      N/A             Skip this argument (no vararg)
 *   /      N/A             End of required arguments
 *
 * The variable argument list after format must consist of &b, &c, &s, e.g.,
 * where those variables have the types given above.  For the pointer types
 * char *, JSString *, and JSObject *, the pointed-at memory returned belongs
 * to the JS runtime, not to the calling native code.  The runtime promises
 * to keep this memory valid so long as argv refers to allocated stack space
 * (so long as the native function is active).
 *
 * Fewer arguments than format specifies may be passed only if there is a /
 * in format after the last required argument specifier and argc is at least
 * the number of required arguments.  More arguments than format specifies
 * may be passed without error; it is up to the caller to deal with trailing
 * unconverted arguments.
 */
extern JS_PUBLIC_API(JSBool)
JS_ConvertArguments(JSContext *cx, uintN argc, jsval *argv, const char *format,
                    ...);

#ifdef va_start
extern JS_PUBLIC_API(JSBool)
JS_ConvertArgumentsVA(JSContext *cx, uintN argc, jsval *argv,
                      const char *format, va_list ap);
#endif

#ifdef JS_ARGUMENT_FORMATTER_DEFINED

/*
 * Add and remove a format string handler for JS_{Convert,Push}Arguments{,VA}.
 * The handler function has this signature (see jspubtd.h):
 *
 *   JSBool MyArgumentFormatter(JSContext *cx, const char *format,
 *                              JSBool fromJS, jsval **vpp, va_list *app);
 *
 * It should return true on success, and return false after reporting an error
 * or detecting an already-reported error.
 *
 * For a given format string, for example "AA", the formatter is called from
 * JS_ConvertArgumentsVA like so:
 *
 *   formatter(cx, "AA...", JS_TRUE, &sp, &ap);
 *
 * sp points into the arguments array on the JS stack, while ap points into
 * the stdarg.h va_list on the C stack.  The JS_TRUE passed for fromJS tells
 * the formatter to convert zero or more jsvals at sp to zero or more C values
 * accessed via pointers-to-values at ap, updating both sp (via *vpp) and ap
 * (via *app) to point past the converted arguments and their result pointers
 * on the C stack.
 *
 * When called from JS_PushArgumentsVA, the formatter is invoked thus:
 *
 *   formatter(cx, "AA...", JS_FALSE, &sp, &ap);
 *
 * where JS_FALSE for fromJS means to wrap the C values at ap according to the
 * format specifier and store them at sp, updating ap and sp appropriately.
 *
 * The "..." after "AA" is the rest of the format string that was passed into
 * JS_{Convert,Push}Arguments{,VA}.  The actual format trailing substring used
 * in each Convert or PushArguments call is passed to the formatter, so that
 * one such function may implement several formats, in order to share code.
 *
 * Remove just forgets about any handler associated with format.  Add does not
 * copy format, it points at the string storage allocated by the caller, which
 * is typically a string constant.  If format is in dynamic storage, it is up
 * to the caller to keep the string alive until Remove is called.
 */
extern JS_PUBLIC_API(JSBool)
JS_AddArgumentFormatter(JSContext *cx, const char *format,
                        JSArgumentFormatter formatter);

extern JS_PUBLIC_API(void)
JS_RemoveArgumentFormatter(JSContext *cx, const char *format);

#endif /* JS_ARGUMENT_FORMATTER_DEFINED */

extern JS_PUBLIC_API(JSBool)
JS_ConvertValue(JSContext *cx, jsval v, JSType type, jsval *vp);

extern JS_PUBLIC_API(JSBool)
JS_ValueToObject(JSContext *cx, jsval v, JSObject **objp);

extern JS_PUBLIC_API(JSFunction *)
JS_ValueToFunction(JSContext *cx, jsval v);

extern JS_PUBLIC_API(JSFunction *)
JS_ValueToConstructor(JSContext *cx, jsval v);

extern JS_PUBLIC_API(JSString *)
JS_ValueToString(JSContext *cx, jsval v);

extern JS_PUBLIC_API(JSString *)
JS_ValueToSource(JSContext *cx, jsval v);

extern JS_PUBLIC_API(JSBool)
JS_ValueToNumber(JSContext *cx, jsval v, jsdouble *dp);

extern JS_PUBLIC_API(JSBool)
JS_DoubleIsInt32(jsdouble d, jsint *ip);

/*
 * Convert a value to a number, then to an int32, according to the ECMA rules
 * for ToInt32.
 */
extern JS_PUBLIC_API(JSBool)
JS_ValueToECMAInt32(JSContext *cx, jsval v, int32 *ip);

/*
 * Convert a value to a number, then to a uint32, according to the ECMA rules
 * for ToUint32.
 */
extern JS_PUBLIC_API(JSBool)
JS_ValueToECMAUint32(JSContext *cx, jsval v, uint32 *ip);

/*
 * Convert a value to a number, then to an int32 if it fits by rounding to
 * nearest; but failing with an error report if the double is out of range
 * or unordered.
 */
extern JS_PUBLIC_API(JSBool)
JS_ValueToInt32(JSContext *cx, jsval v, int32 *ip);

/*
 * ECMA ToUint16, for mapping a jsval to a Unicode point.
 */
extern JS_PUBLIC_API(JSBool)
JS_ValueToUint16(JSContext *cx, jsval v, uint16 *ip);

extern JS_PUBLIC_API(JSBool)
JS_ValueToBoolean(JSContext *cx, jsval v, JSBool *bp);

extern JS_PUBLIC_API(JSType)
JS_TypeOfValue(JSContext *cx, jsval v);

extern JS_PUBLIC_API(const char *)
JS_GetTypeName(JSContext *cx, JSType type);

extern JS_PUBLIC_API(JSBool)
JS_StrictlyEqual(JSContext *cx, jsval v1, jsval v2);

extern JS_PUBLIC_API(JSBool)
JS_SameValue(JSContext *cx, jsval v1, jsval v2);

/************************************************************************/

/*
 * Initialization, locking, contexts, and memory allocation.
 *
 * It is important that the first runtime and first context be created in a
 * single-threaded fashion, otherwise the behavior of the library is undefined.
 * See: http://developer.mozilla.org/en/docs/Category:JSAPI_Reference
 */
#define JS_NewRuntime       JS_Init
#define JS_DestroyRuntime   JS_Finish
#define JS_LockRuntime      JS_Lock
#define JS_UnlockRuntime    JS_Unlock

extern JS_PUBLIC_API(JSRuntime *)
JS_NewRuntime(uint32 maxbytes);

extern JS_PUBLIC_API(void)
JS_CommenceRuntimeShutDown(JSRuntime *rt);

extern JS_PUBLIC_API(void)
JS_DestroyRuntime(JSRuntime *rt);

extern JS_PUBLIC_API(void)
JS_ShutDown(void);

JS_PUBLIC_API(void *)
JS_GetRuntimePrivate(JSRuntime *rt);

JS_PUBLIC_API(void)
JS_SetRuntimePrivate(JSRuntime *rt, void *data);

extern JS_PUBLIC_API(void)
JS_BeginRequest(JSContext *cx);

extern JS_PUBLIC_API(void)
JS_EndRequest(JSContext *cx);

/* Yield to pending GC operations, regardless of request depth */
extern JS_PUBLIC_API(void)
JS_YieldRequest(JSContext *cx);

extern JS_PUBLIC_API(jsrefcount)
JS_SuspendRequest(JSContext *cx);

extern JS_PUBLIC_API(void)
JS_ResumeRequest(JSContext *cx, jsrefcount saveDepth);

extern JS_PUBLIC_API(void)
JS_TransferRequest(JSContext *cx, JSContext *another);

#ifdef __cplusplus
JS_END_EXTERN_C

class JSAutoRequest {
  public:
    JSAutoRequest(JSContext *cx JS_GUARD_OBJECT_NOTIFIER_PARAM)
        : mContext(cx), mSaveDepth(0) {
        JS_GUARD_OBJECT_NOTIFIER_INIT;
        JS_BeginRequest(mContext);
    }
    ~JSAutoRequest() {
        JS_EndRequest(mContext);
    }

    void suspend() {
        mSaveDepth = JS_SuspendRequest(mContext);
    }
    void resume() {
        JS_ResumeRequest(mContext, mSaveDepth);
    }

  protected:
    JSContext *mContext;
    jsrefcount mSaveDepth;
    JS_DECL_USE_GUARD_OBJECT_NOTIFIER

#if 0
  private:
    static void *operator new(size_t) CPP_THROW_NEW { return 0; };
    static void operator delete(void *, size_t) { };
#endif
};

class JSAutoSuspendRequest {
  public:
    JSAutoSuspendRequest(JSContext *cx JS_GUARD_OBJECT_NOTIFIER_PARAM)
        : mContext(cx), mSaveDepth(0) {
        JS_GUARD_OBJECT_NOTIFIER_INIT;
        if (mContext) {
            mSaveDepth = JS_SuspendRequest(mContext);
        }
    }
    ~JSAutoSuspendRequest() {
        resume();
    }

    void resume() {
        if (mContext) {
            JS_ResumeRequest(mContext, mSaveDepth);
            mContext = 0;
        }
    }

  protected:
    JSContext *mContext;
    jsrefcount mSaveDepth;
    JS_DECL_USE_GUARD_OBJECT_NOTIFIER

#if 0
  private:
    static void *operator new(size_t) CPP_THROW_NEW { return 0; };
    static void operator delete(void *, size_t) { };
#endif
};

class JSAutoTransferRequest
{
  public:
    JSAutoTransferRequest(JSContext* cx1, JSContext* cx2)
        : cx1(cx1), cx2(cx2) {
        if(cx1 != cx2)
            JS_TransferRequest(cx1, cx2);
    }
    ~JSAutoTransferRequest() {
        if(cx1 != cx2)
            JS_TransferRequest(cx2, cx1);
    }
  private:
    JSContext* const cx1;
    JSContext* const cx2;

    /* Not copyable. */
    JSAutoTransferRequest(JSAutoTransferRequest &);
    void operator =(JSAutoTransferRequest&);
};

JS_BEGIN_EXTERN_C
#endif

extern JS_PUBLIC_API(void)
JS_Lock(JSRuntime *rt);

extern JS_PUBLIC_API(void)
JS_Unlock(JSRuntime *rt);

extern JS_PUBLIC_API(JSContextCallback)
JS_SetContextCallback(JSRuntime *rt, JSContextCallback cxCallback);

extern JS_PUBLIC_API(JSContext *)
JS_NewContext(JSRuntime *rt, size_t stackChunkSize);

extern JS_PUBLIC_API(void)
JS_DestroyContext(JSContext *cx);

extern JS_PUBLIC_API(void)
JS_DestroyContextNoGC(JSContext *cx);

extern JS_PUBLIC_API(void)
JS_DestroyContextMaybeGC(JSContext *cx);

extern JS_PUBLIC_API(void *)
JS_GetContextPrivate(JSContext *cx);

extern JS_PUBLIC_API(void)
JS_SetContextPrivate(JSContext *cx, void *data);

extern JS_PUBLIC_API(JSRuntime *)
JS_GetRuntime(JSContext *cx);

extern JS_PUBLIC_API(JSContext *)
JS_ContextIterator(JSRuntime *rt, JSContext **iterp);

extern JS_PUBLIC_API(JSVersion)
JS_GetVersion(JSContext *cx);

extern JS_PUBLIC_API(JSVersion)
JS_SetVersion(JSContext *cx, JSVersion version);

extern JS_PUBLIC_API(const char *)
JS_VersionToString(JSVersion version);

extern JS_PUBLIC_API(JSVersion)
JS_StringToVersion(const char *string);

/*
 * JS options are orthogonal to version, and may be freely composed with one
 * another as well as with version.
 *
 * JSOPTION_VAROBJFIX is recommended -- see the comments associated with the
 * prototypes for JS_ExecuteScript, JS_EvaluateScript, etc.
 */
#define JSOPTION_STRICT         JS_BIT(0)       /* warn on dubious practice */
#define JSOPTION_WERROR         JS_BIT(1)       /* convert warning to error */
#define JSOPTION_VAROBJFIX      JS_BIT(2)       /* make JS_EvaluateScript use
                                                   the last object on its 'obj'
                                                   param's scope chain as the
                                                   ECMA 'variables object' */
#define JSOPTION_PRIVATE_IS_NSISUPPORTS \
                                JS_BIT(3)       /* context private data points
                                                   to an nsISupports subclass */
#define JSOPTION_COMPILE_N_GO   JS_BIT(4)       /* caller of JS_Compile*Script
                                                   promises to execute compiled
                                                   script once only; enables
                                                   compile-time scope chain
                                                   resolution of consts. */
#define JSOPTION_ATLINE         JS_BIT(5)       /* //@line number ["filename"]
                                                   option supported for the
                                                   XUL preprocessor and kindred
                                                   beasts. */
#define JSOPTION_XML            JS_BIT(6)       /* EMCAScript for XML support:
                                                   parse <!-- --> as a token,
                                                   not backward compatible with
                                                   the comment-hiding hack used
                                                   in HTML script tags. */
#define JSOPTION_DONT_REPORT_UNCAUGHT \
                                JS_BIT(8)       /* When returning from the
                                                   outermost API call, prevent
                                                   uncaught exceptions from
                                                   being converted to error
                                                   reports */

#define JSOPTION_RELIMIT        JS_BIT(9)       /* Throw exception on any
                                                   regular expression which
                                                   backtracks more than n^3
                                                   times, where n is length
                                                   of the input string */
#define JSOPTION_ANONFUNFIX     JS_BIT(10)      /* Disallow function () {} in
                                                   statement context per
                                                   ECMA-262 Edition 3. */

#define JSOPTION_JIT            JS_BIT(11)      /* Enable JIT compilation. */

#define JSOPTION_NO_SCRIPT_RVAL JS_BIT(12)      /* A promise to the compiler
                                                   that a null rval out-param
                                                   will be passed to each call
                                                   to JS_ExecuteScript. */
#define JSOPTION_UNROOTED_GLOBAL JS_BIT(13)     /* The GC will not root the
                                                   contexts' global objects
                                                   (see JS_GetGlobalObject),
                                                   leaving that up to the
                                                   embedding. */

extern JS_PUBLIC_API(uint32)
JS_GetOptions(JSContext *cx);

extern JS_PUBLIC_API(uint32)
JS_SetOptions(JSContext *cx, uint32 options);

extern JS_PUBLIC_API(uint32)
JS_ToggleOptions(JSContext *cx, uint32 options);

extern JS_PUBLIC_API(const char *)
JS_GetImplementationVersion(void);

extern JS_PUBLIC_API(JSWrapObjectCallback)
JS_SetWrapObjectCallback(JSContext *cx, JSWrapObjectCallback callback);

extern JS_PUBLIC_API(JSCrossCompartmentCall *)
JS_EnterCrossCompartmentCall(JSContext *cx, JSObject *target);

extern JS_PUBLIC_API(void)
JS_LeaveCrossCompartmentCall(JSCrossCompartmentCall *call);

#ifdef __cplusplus
JS_END_EXTERN_C

class JSAutoCrossCompartmentCall
{
    JSCrossCompartmentCall *call;
  public:
    JSAutoCrossCompartmentCall() : call(NULL) {}

    bool enter(JSContext *cx, JSObject *target) {
        JS_ASSERT(!call);
        call = JS_EnterCrossCompartmentCall(cx, target);
        return call != NULL;
    }

    ~JSAutoCrossCompartmentCall() {
        if (call)
            JS_LeaveCrossCompartmentCall(call);
    }
};

JS_BEGIN_EXTERN_C
#endif

extern JS_PUBLIC_API(JSObject *)
JS_GetGlobalObject(JSContext *cx);

extern JS_PUBLIC_API(void)
JS_SetGlobalObject(JSContext *cx, JSObject *obj);

/*
 * Initialize standard JS class constructors, prototypes, and any top-level
 * functions and constants associated with the standard classes (e.g. isNaN
 * for Number).
 *
 * NB: This sets cx's global object to obj if it was null.
 */
extern JS_PUBLIC_API(JSBool)
JS_InitStandardClasses(JSContext *cx, JSObject *obj);

/*
 * Resolve id, which must contain either a string or an int, to a standard
 * class name in obj if possible, defining the class's constructor and/or
 * prototype and storing true in *resolved.  If id does not name a standard
 * class or a top-level property induced by initializing a standard class,
 * store false in *resolved and just return true.  Return false on error,
 * as usual for JSBool result-typed API entry points.
 *
 * This API can be called directly from a global object class's resolve op,
 * to define standard classes lazily.  The class's enumerate op should call
 * JS_EnumerateStandardClasses(cx, obj), to define eagerly during for..in
 * loops any classes not yet resolved lazily.
 */
extern JS_PUBLIC_API(JSBool)
JS_ResolveStandardClass(JSContext *cx, JSObject *obj, jsid id,
                        JSBool *resolved);

extern JS_PUBLIC_API(JSBool)
JS_EnumerateStandardClasses(JSContext *cx, JSObject *obj);

/*
 * Enumerate any already-resolved standard class ids into ida, or into a new
 * JSIdArray if ida is null.  Return the augmented array on success, null on
 * failure with ida (if it was non-null on entry) destroyed.
 */
extern JS_PUBLIC_API(JSIdArray *)
JS_EnumerateResolvedStandardClasses(JSContext *cx, JSObject *obj,
                                    JSIdArray *ida);

extern JS_PUBLIC_API(JSBool)
JS_GetClassObject(JSContext *cx, JSObject *obj, JSProtoKey key,
                  JSObject **objp);

extern JS_PUBLIC_API(JSObject *)
JS_GetScopeChain(JSContext *cx);

extern JS_PUBLIC_API(JSObject *)
JS_GetGlobalForObject(JSContext *cx, JSObject *obj);

extern JS_PUBLIC_API(JSObject *)
JS_GetGlobalForScopeChain(JSContext *cx);

#ifdef JS_HAS_CTYPES
/*
 * Initialize the 'ctypes' object on a global variable 'obj'. The 'ctypes'
 * object will be sealed.
 */
extern JS_PUBLIC_API(JSBool)
JS_InitCTypesClass(JSContext *cx, JSObject *global);
#endif

/*
 * Macros to hide interpreter stack layout details from a JSFastNative using
 * its jsval *vp parameter. The stack layout underlying invocation can't change
 * without breaking source and binary compatibility (argv[-2] is well-known to
 * be the callee jsval, and argv[-1] is as well known to be |this|).
 *
 * Note well: However, argv[-1] may be JSVAL_NULL where with slow natives it
 * is the global object, so embeddings implementing fast natives *must* call
 * JS_THIS or JS_THIS_OBJECT and test for failure indicated by a null return,
 * which should propagate as a false return from native functions and hooks.
 *
 * To reduce boilerplace checks, JS_InstanceOf and JS_GetInstancePrivate now
 * handle a null obj parameter by returning false (throwing a TypeError if
 * given non-null argv), so most native functions that type-check their |this|
 * parameter need not add null checking.
 *
 * NB: there is an anti-dependency between JS_CALLEE and JS_SET_RVAL: native
 * methods that may inspect their callee must defer setting their return value
 * until after any such possible inspection. Otherwise the return value will be
 * inspected instead of the callee function object.
 *
 * WARNING: These are not (yet) mandatory macros, but new code outside of the
 * engine should use them. In the Mozilla 2.0 milestone their definitions may
 * change incompatibly.
 */
#define JS_CALLEE(cx,vp)        ((vp)[0])
#define JS_ARGV_CALLEE(argv)    ((argv)[-2])
#define JS_THIS(cx,vp)          JS_ComputeThis(cx, vp)
#define JS_THIS_OBJECT(cx,vp)   (JSVAL_TO_OBJECT(JS_THIS(cx,vp)))
#define JS_ARGV(cx,vp)          ((vp) + 2)
#define JS_RVAL(cx,vp)          (*(vp))
#define JS_SET_RVAL(cx,vp,v)    (*(vp) = (v))

extern JS_PUBLIC_API(jsval)
JS_ComputeThis(JSContext *cx, jsval *vp);

extern JS_PUBLIC_API(void *)
JS_malloc(JSContext *cx, size_t nbytes);

extern JS_PUBLIC_API(void *)
JS_realloc(JSContext *cx, void *p, size_t nbytes);

extern JS_PUBLIC_API(void)
JS_free(JSContext *cx, void *p);

extern JS_PUBLIC_API(void)
JS_updateMallocCounter(JSContext *cx, size_t nbytes);

extern JS_PUBLIC_API(char *)
JS_strdup(JSContext *cx, const char *s);

extern JS_PUBLIC_API(JSBool)
JS_NewNumberValue(JSContext *cx, jsdouble d, jsval *rval);

/*
 * A GC root is a pointer to a jsval, JSObject * or JSString * that itself
 * points into the GC heap. JS_AddValueRoot takes a pointer to a jsval and
 * JS_AddGCThingRoot takes a pointer to a JSObject * or JString *.
 *
 * Note that, since JS_Add*Root stores the address of a variable (of type
 * jsval, JSString *, or JSObject *), that variable must live until
 * JS_Remove*Root is called to remove that variable. For example, after:
 *
 *   void some_function() {
 *     jsval v;
 *     JS_AddNamedRootedValue(cx, &v, "name");
 *
 * the caller must perform
 *
 *     JS_RemoveRootedValue(cx, &v);
 *
 * before some_function() returns.
 *
 * Also, use JS_AddNamed*Root(cx, &structPtr->memberObj, "structPtr->memberObj")
 * in preference to JS_Add*Root(cx, &structPtr->memberObj), in order to identify
 * roots by their source callsites.  This way, you can find the callsite while
 * debugging if you should fail to do JS_Remove*Root(cx, &structPtr->memberObj)
 * before freeing structPtr's memory.
 */
extern JS_PUBLIC_API(JSBool)
JS_AddValueRoot(JSContext *cx, jsval *vp);

extern JS_PUBLIC_API(JSBool)
JS_AddStringRoot(JSContext *cx, JSString **rp);

extern JS_PUBLIC_API(JSBool)
JS_AddObjectRoot(JSContext *cx, JSObject **rp);

extern JS_PUBLIC_API(JSBool)
JS_AddGCThingRoot(JSContext *cx, void **rp);

#ifdef NAME_ALL_GC_ROOTS
#define JS_DEFINE_TO_TOKEN(def) #def
#define JS_DEFINE_TO_STRING(def) JS_DEFINE_TO_TOKEN(def)
#define JS_AddValueRoot(cx,vp) JS_AddNamedValueRoot((cx), (vp), (__FILE__ ":" JS_TOKEN_TO_STRING(__LINE__))
#define JS_AddStringRoot(cx,rp) JS_AddNamedStringRoot((cx), (rp), (__FILE__ ":" JS_TOKEN_TO_STRING(__LINE__))
#define JS_AddObjectRoot(cx,rp) JS_AddNamedObjectRoot((cx), (rp), (__FILE__ ":" JS_TOKEN_TO_STRING(__LINE__))
#endif

extern JS_PUBLIC_API(JSBool)
JS_AddNamedValueRoot(JSContext *cx, jsval *vp, const char *name);

extern JS_PUBLIC_API(JSBool)
JS_AddNamedStringRoot(JSContext *cx, JSString **rp, const char *name);

extern JS_PUBLIC_API(JSBool)
JS_AddNamedObjectRoot(JSContext *cx, JSObject **rp, const char *name);

extern JS_PUBLIC_API(JSBool)
JS_AddNamedGCThingRoot(JSContext *cx, void **rp, const char *name);

extern JS_PUBLIC_API(JSBool)
JS_RemoveValueRoot(JSContext *cx, jsval *vp);

extern JS_PUBLIC_API(JSBool)
JS_RemoveStringRoot(JSContext *cx, JSString **rp);

extern JS_PUBLIC_API(JSBool)
JS_RemoveObjectRoot(JSContext *cx, JSObject **rp);

extern JS_PUBLIC_API(JSBool)
JS_RemoveGCThingRoot(JSContext *cx, void **rp);

/* TODO: remove these APIs */

extern JS_FRIEND_API(JSBool)
js_AddRootRT(JSRuntime *rt, jsval *vp, const char *name);

extern JS_FRIEND_API(JSBool)
js_AddGCThingRootRT(JSRuntime *rt, void **rp, const char *name);

extern JS_FRIEND_API(JSBool)
js_RemoveRoot(JSRuntime *rt, void *rp);

/*
<<<<<<< HEAD
 * The last GC thing of each type (object, string, double, external string
 * types) created on a given context is kept alive until another thing of the
 * same type is created, using a newborn root in the context.  These newborn
 * roots help native code protect newly-created GC-things from GC invocations
 * activated before those things can be rooted using local or global roots.
 *
 * However, the newborn roots can also entrain great gobs of garbage, so the
 * JS_GC entry point clears them for the context on which GC is being forced.
 * Embeddings may need to do likewise for all contexts.
 *
 * See the scoped local root API immediately below for a better way to manage
 * newborns in cases where native hooks (functions, getters, setters, etc.)
 * create many GC-things, potentially without connecting them to predefined
 * local roots such as *rval or argv[i] in an active native function.  Using
 * JS_EnterLocalRootScope disables updating of the context's per-gc-thing-type
 * newborn roots, until control flow unwinds and leaves the outermost nesting
 * local root scope.
 */
extern JS_PUBLIC_API(void)
JS_ClearNewbornRoots(JSContext *cx);

/*
 * Scoped local root management allows native functions, getter/setters, etc.
 * to avoid worrying about the newborn root pigeon-holes, overloading local
 * roots allocated in argv and *rval, or ending up having to call JS_Add*Root
 * and JS_Remove*Root to manage global roots temporarily.
 *
 * Instead, calling JS_EnterLocalRootScope and JS_LeaveLocalRootScope around
 * the body of the native hook causes the engine to allocate a local root for
 * each newborn created in between the two API calls, using a local root stack
 * associated with cx.  For example:
 *
 *    JSBool
 *    my_GetProperty(JSContext *cx, JSObject *obj, jsid id, jsval *vp)
 *    {
 *        JSBool ok;
 *
 *        if (!JS_EnterLocalRootScope(cx))
 *            return JS_FALSE;
 *        ok = my_GetPropertyBody(cx, obj, id, vp);
 *        JS_LeaveLocalRootScope(cx);
 *        return ok;
 *    }
 *
 * NB: JS_LeaveLocalRootScope must be called once for every prior successful
 * call to JS_EnterLocalRootScope.  If JS_EnterLocalRootScope fails, you must
 * not make the matching JS_LeaveLocalRootScope call.
 *
 * JS_LeaveLocalRootScopeWithResult(cx, rval) is an alternative way to leave
 * a local root scope that protects a result or return value, by effectively
 * pushing it in the caller's local root scope.
 *
 * In case a native hook allocates many objects or other GC-things, but the
 * native protects some of those GC-things by storing them as property values
 * in an object that is itself protected, the hook can call JS_ForgetLocalRoot
 * to free the local root automatically pushed for the now-protected GC-thing.
 *
 * JS_ForgetLocalRoot works on any GC-thing allocated in the current local
 * root scope, but it's more time-efficient when called on references to more
 * recently created GC-things.  Calling it successively on other than the most
 * recently allocated GC-thing will tend to average the time inefficiency, and
 * may risk O(n^2) growth rate, but in any event, you shouldn't allocate too
 * many local roots if you can root as you go (build a tree of objects from
 * the top down, forgetting each latest-allocated GC-thing immediately upon
 * linking it to its parent).
 */
extern JS_PUBLIC_API(JSBool)
JS_EnterLocalRootScope(JSContext *cx);

extern JS_PUBLIC_API(void)
JS_LeaveLocalRootScope(JSContext *cx);

extern JS_PUBLIC_API(void)
JS_LeaveLocalRootScopeWithResult(JSContext *cx, jsval rval);

extern JS_PUBLIC_API(void)
JS_ForgetLocalRoot(JSContext *cx, void *thing);

#ifdef __cplusplus
JS_END_EXTERN_C

class JSAutoLocalRootScope {
  public:
    JSAutoLocalRootScope(JSContext *cx JS_GUARD_OBJECT_NOTIFIER_PARAM)
        : mContext(cx) {
        JS_GUARD_OBJECT_NOTIFIER_INIT;
        JS_EnterLocalRootScope(mContext);
    }
    ~JSAutoLocalRootScope() {
        JS_LeaveLocalRootScope(mContext);
    }

    void forget(void *thing) {
        JS_ForgetLocalRoot(mContext, thing);
    }

  protected:
    JSContext *mContext;
    JS_DECL_USE_GUARD_OBJECT_NOTIFIER

#if 0
  private:
    static void *operator new(size_t) CPP_THROW_NEW { return 0; };
    static void operator delete(void *, size_t) { };
#endif
};

JS_BEGIN_EXTERN_C
#endif
=======
 * This symbol may be used by embedders to detect the change from the old
 * JS_AddRoot(JSContext *, void *) APIs to the new ones above.
 */
#define JS_TYPED_ROOTING_API

extern JS_PUBLIC_API(void)
JS_ClearNewbornRoots(JSContext *cx);

/* Obsolete rooting APIs. */
#define JS_EnterLocalRootScope(cx) (JS_TRUE)
#define JS_LeaveLocalRootScope(cx) ((void) 0)
#define JS_LeaveLocalRootScopeWithResult(cx, rval) ((void) 0)
#define JS_ForgetLocalRoot(cx, thing) ((void) 0)
>>>>>>> e3d9276b

typedef enum JSGCRootType {
    JS_GC_ROOT_VALUE_PTR,
    JS_GC_ROOT_GCTHING_PTR
} JSGCRootType;

#ifdef DEBUG
extern JS_PUBLIC_API(void)
JS_DumpNamedRoots(JSRuntime *rt,
                  void (*dump)(const char *name, void *rp, JSGCRootType type, void *data),
                  void *data);
#endif

/*
 * Call JS_MapGCRoots to map the GC's roots table using map(rp, name, data).
 * The root is pointed at by rp; if the root is unnamed, name is null; data is
 * supplied from the third parameter to JS_MapGCRoots.
 *
 * The map function should return JS_MAP_GCROOT_REMOVE to cause the currently
 * enumerated root to be removed.  To stop enumeration, set JS_MAP_GCROOT_STOP
 * in the return value.  To keep on mapping, return JS_MAP_GCROOT_NEXT.  These
 * constants are flags; you can OR them together.
 *
 * This function acquires and releases rt's GC lock around the mapping of the
 * roots table, so the map function should run to completion in as few cycles
 * as possible.  Of course, map cannot call JS_GC, JS_MaybeGC, JS_BeginRequest,
 * or any JS API entry point that acquires locks, without double-tripping or
 * deadlocking on the GC lock.
 *
 * The JSGCRootType parameter indicates whether rp is a pointer to a Value
 * (which is obtained by '(Value *)rp') or a pointer to a GC-thing pointer
 * (which is obtained by '(void **)rp').
 *
 * JS_MapGCRoots returns the count of roots that were successfully mapped.
 */
#define JS_MAP_GCROOT_NEXT      0       /* continue mapping entries */
#define JS_MAP_GCROOT_STOP      1       /* stop mapping entries */
#define JS_MAP_GCROOT_REMOVE    2       /* remove and free the current entry */

typedef intN
(* JSGCRootMapFun)(void *rp, JSGCRootType type, const char *name, void *data);

extern JS_PUBLIC_API(uint32)
JS_MapGCRoots(JSRuntime *rt, JSGCRootMapFun map, void *data);

extern JS_PUBLIC_API(JSBool)
JS_LockGCThing(JSContext *cx, void *thing);

extern JS_PUBLIC_API(JSBool)
JS_LockGCThingRT(JSRuntime *rt, void *thing);

extern JS_PUBLIC_API(JSBool)
JS_UnlockGCThing(JSContext *cx, void *thing);

extern JS_PUBLIC_API(JSBool)
JS_UnlockGCThingRT(JSRuntime *rt, void *thing);

/*
 * Register externally maintained GC roots.
 *
 * traceOp: the trace operation. For each root the implementation should call
 *          JS_CallTracer whenever the root contains a traceable thing.
 * data:    the data argument to pass to each invocation of traceOp.
 */
extern JS_PUBLIC_API(void)
JS_SetExtraGCRoots(JSRuntime *rt, JSTraceDataOp traceOp, void *data);

/*
 * For implementors of JSMarkOp. All new code should implement JSTraceOp
 * instead.
 */
extern JS_PUBLIC_API(void)
JS_MarkGCThing(JSContext *cx, jsval v, const char *name, void *arg);

/*
 * JS_CallTracer API and related macros for implementors of JSTraceOp, to
 * enumerate all references to traceable things reachable via a property or
 * other strong ref identified for debugging purposes by name or index or
 * a naming callback.
 *
 * By definition references to traceable things include non-null pointers
 * to JSObject, JSString and jsdouble and corresponding jsvals.
 *
 * See the JSTraceOp typedef in jspubtd.h.
 */

/* Trace kinds to pass to JS_Tracing. */
#define JSTRACE_OBJECT  0
#define JSTRACE_STRING  1

/*
 * Use the following macros to check if a particular jsval is a traceable
 * thing and to extract the thing and its kind to pass to JS_CallTracer.
 */
static JS_ALWAYS_INLINE JSBool
JSVAL_IS_TRACEABLE(jsval v)
{
    jsval_layout l;
    l.asBits = JSVAL_BITS(v);
    return JSVAL_IS_TRACEABLE_IMPL(l);
}

static JS_ALWAYS_INLINE void *
JSVAL_TO_TRACEABLE(jsval v)
{
    return JSVAL_TO_GCTHING(v);
}

static JS_ALWAYS_INLINE uint32
JSVAL_TRACE_KIND(jsval v)
{
    jsval_layout l;
    JS_ASSERT(JSVAL_IS_GCTHING(v));
    l.asBits = JSVAL_BITS(v);
    return JSVAL_TRACE_KIND_IMPL(l);
}

struct JSTracer {
    JSContext           *context;
    JSTraceCallback     callback;
    JSTraceNamePrinter  debugPrinter;
    const void          *debugPrintArg;
    size_t              debugPrintIndex;
};

/*
 * The method to call on each reference to a traceable thing stored in a
 * particular JSObject or other runtime structure. With DEBUG defined the
 * caller before calling JS_CallTracer must initialize JSTracer fields
 * describing the reference using the macros below.
 */
extern JS_PUBLIC_API(void)
JS_CallTracer(JSTracer *trc, void *thing, uint32 kind);

/*
 * Set debugging information about a reference to a traceable thing to prepare
 * for the following call to JS_CallTracer.
 *
 * When printer is null, arg must be const char * or char * C string naming
 * the reference and index must be either (size_t)-1 indicating that the name
 * alone describes the reference or it must be an index into some array vector
 * that stores the reference.
 *
 * When printer callback is not null, the arg and index arguments are
 * available to the callback as debugPrinterArg and debugPrintIndex fields
 * of JSTracer.
 *
 * The storage for name or callback's arguments needs to live only until
 * the following call to JS_CallTracer returns.
 */
#ifdef DEBUG
# define JS_SET_TRACING_DETAILS(trc, printer, arg, index)                     \
    JS_BEGIN_MACRO                                                            \
        (trc)->debugPrinter = (printer);                                      \
        (trc)->debugPrintArg = (arg);                                         \
        (trc)->debugPrintIndex = (index);                                     \
    JS_END_MACRO
#else
# define JS_SET_TRACING_DETAILS(trc, printer, arg, index)                     \
    JS_BEGIN_MACRO                                                            \
    JS_END_MACRO
#endif

/*
 * Convenience macro to describe the argument of JS_CallTracer using C string
 * and index.
 */
# define JS_SET_TRACING_INDEX(trc, name, index)                               \
    JS_SET_TRACING_DETAILS(trc, NULL, name, index)

/*
 * Convenience macro to describe the argument of JS_CallTracer using C string.
 */
# define JS_SET_TRACING_NAME(trc, name)                                       \
    JS_SET_TRACING_DETAILS(trc, NULL, name, (size_t)-1)

/*
 * Convenience macro to invoke JS_CallTracer using C string as the name for
 * the reference to a traceable thing.
 */
# define JS_CALL_TRACER(trc, thing, kind, name)                               \
    JS_BEGIN_MACRO                                                            \
        JS_SET_TRACING_NAME(trc, name);                                       \
        JS_CallTracer((trc), (thing), (kind));                                \
    JS_END_MACRO

/*
 * Convenience macros to invoke JS_CallTracer when jsval represents a
 * reference to a traceable thing.
 */
#define JS_CALL_VALUE_TRACER(trc, val, name)                                  \
    JS_BEGIN_MACRO                                                            \
        if (JSVAL_IS_TRACEABLE(val)) {                                        \
            JS_CALL_TRACER((trc), JSVAL_TO_GCTHING(val),                      \
                           JSVAL_TRACE_KIND(val), name);                      \
        }                                                                     \
    JS_END_MACRO

#define JS_CALL_OBJECT_TRACER(trc, object, name)                              \
    JS_BEGIN_MACRO                                                            \
        JSObject *obj_ = (object);                                            \
        JS_ASSERT(obj_);                                                      \
        JS_CALL_TRACER((trc), obj_, JSTRACE_OBJECT, name);                    \
    JS_END_MACRO

#define JS_CALL_STRING_TRACER(trc, string, name)                              \
    JS_BEGIN_MACRO                                                            \
        JSString *str_ = (string);                                            \
        JS_ASSERT(str_);                                                      \
        JS_CALL_TRACER((trc), str_, JSTRACE_STRING, name);                    \
    JS_END_MACRO

/*
 * API for JSTraceCallback implementations.
 */
# define JS_TRACER_INIT(trc, cx_, callback_)                                  \
    JS_BEGIN_MACRO                                                            \
        (trc)->context = (cx_);                                               \
        (trc)->callback = (callback_);                                        \
        (trc)->debugPrinter = NULL;                                           \
        (trc)->debugPrintArg = NULL;                                          \
        (trc)->debugPrintIndex = (size_t)-1;                                  \
    JS_END_MACRO

extern JS_PUBLIC_API(void)
JS_TraceChildren(JSTracer *trc, void *thing, uint32 kind);

extern JS_PUBLIC_API(void)
JS_TraceRuntime(JSTracer *trc);

#ifdef DEBUG

extern JS_PUBLIC_API(void)
JS_PrintTraceThingInfo(char *buf, size_t bufsize, JSTracer *trc,
                       void *thing, uint32 kind, JSBool includeDetails);

/*
 * DEBUG-only method to dump the object graph of heap-allocated things.
 *
 * fp:              file for the dump output.
 * start:           when non-null, dump only things reachable from start
 *                  thing. Otherwise dump all things reachable from the
 *                  runtime roots.
 * startKind:       trace kind of start if start is not null. Must be 0 when
 *                  start is null.
 * thingToFind:     dump only paths in the object graph leading to thingToFind
 *                  when non-null.
 * maxDepth:        the upper bound on the number of edges to descend from the
 *                  graph roots.
 * thingToIgnore:   thing to ignore during the graph traversal when non-null.
 */
extern JS_PUBLIC_API(JSBool)
JS_DumpHeap(JSContext *cx, FILE *fp, void* startThing, uint32 startKind,
            void *thingToFind, size_t maxDepth, void *thingToIgnore);

#endif

/*
 * Garbage collector API.
 */
extern JS_PUBLIC_API(void)
JS_GC(JSContext *cx);

extern JS_PUBLIC_API(void)
JS_MaybeGC(JSContext *cx);

extern JS_PUBLIC_API(JSGCCallback)
JS_SetGCCallback(JSContext *cx, JSGCCallback cb);

extern JS_PUBLIC_API(JSGCCallback)
JS_SetGCCallbackRT(JSRuntime *rt, JSGCCallback cb);

extern JS_PUBLIC_API(JSBool)
JS_IsGCMarkingTracer(JSTracer *trc);

extern JS_PUBLIC_API(JSBool)
JS_IsAboutToBeFinalized(JSContext *cx, void *thing);

typedef enum JSGCParamKey {
    /* Maximum nominal heap before last ditch GC. */
    JSGC_MAX_BYTES          = 0,

    /* Number of JS_malloc bytes before last ditch GC. */
    JSGC_MAX_MALLOC_BYTES   = 1,

    /* Hoard stackPools for this long, in ms, default is 30 seconds. */
    JSGC_STACKPOOL_LIFESPAN = 2,

    /*
     * The factor that defines when the GC is invoked. The factor is a
     * percent of the memory allocated by the GC after the last run of
     * the GC. When the current memory allocated by the GC is more than
     * this percent then the GC is invoked. The factor cannot be less
     * than 100 since the current memory allocated by the GC cannot be less
     * than the memory allocated after the last run of the GC.
     */
    JSGC_TRIGGER_FACTOR = 3,

    /* Amount of bytes allocated by the GC. */
    JSGC_BYTES = 4,

    /* Number of times when GC was invoked. */
    JSGC_NUMBER = 5,

    /* Max size of the code cache in bytes. */
    JSGC_MAX_CODE_CACHE_BYTES = 6
} JSGCParamKey;

extern JS_PUBLIC_API(void)
JS_SetGCParameter(JSRuntime *rt, JSGCParamKey key, uint32 value);

extern JS_PUBLIC_API(uint32)
JS_GetGCParameter(JSRuntime *rt, JSGCParamKey key);

extern JS_PUBLIC_API(void)
JS_SetGCParameterForThread(JSContext *cx, JSGCParamKey key, uint32 value);

extern JS_PUBLIC_API(uint32)
JS_GetGCParameterForThread(JSContext *cx, JSGCParamKey key);

/*
 * Flush the code cache for the current thread. The operation might be
 * delayed if the cache cannot be flushed currently because native
 * code is currently executing.
 */

extern JS_PUBLIC_API(void)
JS_FlushCaches(JSContext *cx);

/*
 * Add a finalizer for external strings created by JS_NewExternalString (see
 * below) using a type-code returned from this function, and that understands
 * how to free or release the memory pointed at by JS_GetStringChars(str).
 *
 * Return a nonnegative type index if there is room for finalizer in the
 * global GC finalizers table, else return -1.  If the engine is compiled
 * JS_THREADSAFE and used in a multi-threaded environment, this function must
 * be invoked on the primordial thread only, at startup -- or else the entire
 * program must single-thread itself while loading a module that calls this
 * function.
 */
extern JS_PUBLIC_API(intN)
JS_AddExternalStringFinalizer(JSStringFinalizeOp finalizer);

/*
 * Remove finalizer from the global GC finalizers table, returning its type
 * code if found, -1 if not found.
 *
 * As with JS_AddExternalStringFinalizer, there is a threading restriction
 * if you compile the engine JS_THREADSAFE: this function may be called for a
 * given finalizer pointer on only one thread; different threads may call to
 * remove distinct finalizers safely.
 *
 * You must ensure that all strings with finalizer's type have been collected
 * before calling this function.  Otherwise, string data will be leaked by the
 * GC, for want of a finalizer to call.
 */
extern JS_PUBLIC_API(intN)
JS_RemoveExternalStringFinalizer(JSStringFinalizeOp finalizer);

/*
 * Create a new JSString whose chars member refers to external memory, i.e.,
 * memory requiring spe, type-specific finalization.  The type code must
 * be a nonnegative return value from JS_AddExternalStringFinalizer.
 */
extern JS_PUBLIC_API(JSString *)
JS_NewExternalString(JSContext *cx, jschar *chars, size_t length, intN type);

/*
 * Returns the external-string finalizer index for this string, or -1 if it is
 * an "internal" (native to JS engine) string.
 */
extern JS_PUBLIC_API(intN)
JS_GetExternalStringGCType(JSRuntime *rt, JSString *str);

/*
 * Deprecated. Use JS_SetNativeStackQuoata instead.
 */
extern JS_PUBLIC_API(void)
JS_SetThreadStackLimit(JSContext *cx, jsuword limitAddr);

/*
 * Set the size of the native stack that should not be exceed. To disable
 * stack size checking pass 0.
 */
extern JS_PUBLIC_API(void)
JS_SetNativeStackQuota(JSContext *cx, size_t stackSize);


/*
 * Set the quota on the number of bytes that stack-like data structures can
 * use when the runtime compiles and executes scripts. These structures
 * consume heap space, so JS_SetThreadStackLimit does not bound their size.
 * The default quota is 32MB which is quite generous.
 *
 * The function must be called before any script compilation or execution API
 * calls, i.e. either immediately after JS_NewContext or from JSCONTEXT_NEW
 * context callback.
 */
extern JS_PUBLIC_API(void)
JS_SetScriptStackQuota(JSContext *cx, size_t quota);

#define JS_DEFAULT_SCRIPT_STACK_QUOTA   ((size_t) 0x2000000)

/************************************************************************/

/*
 * Classes, objects, and properties.
 */

/* For detailed comments on the function pointer types, see jspubtd.h. */
struct JSClass {
    const char          *name;
    uint32              flags;

    /* Mandatory non-null function pointer members. */
    JSPropertyOp        addProperty;
    JSPropertyOp        delProperty;
    JSPropertyOp        getProperty;
    JSPropertyOp        setProperty;
    JSEnumerateOp       enumerate;
    JSResolveOp         resolve;
    JSConvertOp         convert;
    JSFinalizeOp        finalize;

    /* Optionally non-null members start here. */
    JSGetObjectOps      getObjectOps;
    JSCheckAccessOp     checkAccess;
    JSNative            call;
    JSNative            construct;
    JSXDRObjectOp       xdrObject;
    JSHasInstanceOp     hasInstance;
    JSMarkOp            mark;
    void                (*reserved0)(void);
};

struct JSExtendedClass {
    JSClass             base;
    JSEqualityOp        equality;
    JSObjectOp          outerObject;
    JSObjectOp          innerObject;
    JSIteratorOp        iteratorObject;
    JSObjectOp          wrappedObject;          /* NB: infallible, null
                                                   returns are treated as
                                                   the original object */
    void                (*reserved0)(void);
    void                (*reserved1)(void);
    void                (*reserved2)(void);
};

#define JSCLASS_HAS_PRIVATE             (1<<0)  /* objects have private slot */
#define JSCLASS_NEW_ENUMERATE           (1<<1)  /* has JSNewEnumerateOp hook */
#define JSCLASS_NEW_RESOLVE             (1<<2)  /* has JSNewResolveOp hook */
#define JSCLASS_PRIVATE_IS_NSISUPPORTS  (1<<3)  /* private is (nsISupports *) */
/* (1<<4) was JSCLASS_SHARE_ALL_PROPERTIES, now obsolete. See bug 527805. */
#define JSCLASS_NEW_RESOLVE_GETS_START  (1<<5)  /* JSNewResolveOp gets starting
                                                   object in prototype chain
                                                   passed in via *objp in/out
                                                   parameter */
#define JSCLASS_CONSTRUCT_PROTOTYPE     (1<<6)  /* call constructor on class
                                                   prototype */
#define JSCLASS_DOCUMENT_OBSERVER       (1<<7)  /* DOM document observer */

/*
 * To reserve slots fetched and stored via JS_Get/SetReservedSlot, bitwise-or
 * JSCLASS_HAS_RESERVED_SLOTS(n) into the initializer for JSClass.flags, where
 * n is a constant in [1, 255].  Reserved slots are indexed from 0 to n-1.
 */
#define JSCLASS_RESERVED_SLOTS_SHIFT    8       /* room for 8 flags below */
#define JSCLASS_RESERVED_SLOTS_WIDTH    8       /* and 16 above this field */
#define JSCLASS_RESERVED_SLOTS_MASK     JS_BITMASK(JSCLASS_RESERVED_SLOTS_WIDTH)
#define JSCLASS_HAS_RESERVED_SLOTS(n)   (((n) & JSCLASS_RESERVED_SLOTS_MASK)  \
                                         << JSCLASS_RESERVED_SLOTS_SHIFT)
#define JSCLASS_RESERVED_SLOTS(clasp)   (((clasp)->flags                      \
                                          >> JSCLASS_RESERVED_SLOTS_SHIFT)    \
                                         & JSCLASS_RESERVED_SLOTS_MASK)

#define JSCLASS_HIGH_FLAGS_SHIFT        (JSCLASS_RESERVED_SLOTS_SHIFT +       \
                                         JSCLASS_RESERVED_SLOTS_WIDTH)

/* True if JSClass is really a JSExtendedClass. */
#define JSCLASS_IS_EXTENDED             (1<<(JSCLASS_HIGH_FLAGS_SHIFT+0))
#define JSCLASS_IS_ANONYMOUS            (1<<(JSCLASS_HIGH_FLAGS_SHIFT+1))
#define JSCLASS_IS_GLOBAL               (1<<(JSCLASS_HIGH_FLAGS_SHIFT+2))

/* Indicates that JSClass.mark is a tracer with JSTraceOp type. */
#define JSCLASS_MARK_IS_TRACE           (1<<(JSCLASS_HIGH_FLAGS_SHIFT+3))

/*
 * ECMA-262 requires that most constructors used internally create objects
 * with "the original Foo.prototype value" as their [[Prototype]] (__proto__)
 * member initial value.  The "original ... value" verbiage is there because
 * in ECMA-262, global properties naming class objects are read/write and
 * deleteable, for the most part.
 *
 * Implementing this efficiently requires that global objects have classes
 * with the following flags. Failure to use JSCLASS_GLOBAL_FLAGS was
 * prevously allowed, but is now an ES5 violation and thus unsupported.
 */
#define JSCLASS_GLOBAL_FLAGS \
    (JSCLASS_IS_GLOBAL | JSCLASS_HAS_RESERVED_SLOTS(JSProto_LIMIT * 3 + 2))

#define JSRESERVED_GLOBAL_COMPARTMENT (JSProto_LIMIT * 3)
#define JSRESERVED_GLOBAL_THIS        (JSRESERVED_GLOBAL_COMPARTMENT + 1)

/* Fast access to the original value of each standard class's prototype. */
#define JSCLASS_CACHED_PROTO_SHIFT      (JSCLASS_HIGH_FLAGS_SHIFT + 8)
#define JSCLASS_CACHED_PROTO_WIDTH      8
#define JSCLASS_CACHED_PROTO_MASK       JS_BITMASK(JSCLASS_CACHED_PROTO_WIDTH)
#define JSCLASS_HAS_CACHED_PROTO(key)   ((key) << JSCLASS_CACHED_PROTO_SHIFT)
#define JSCLASS_CACHED_PROTO_KEY(clasp) ((JSProtoKey)                         \
                                         (((clasp)->flags                     \
                                           >> JSCLASS_CACHED_PROTO_SHIFT)     \
                                          & JSCLASS_CACHED_PROTO_MASK))

/* Initializer for unused members of statically initialized JSClass structs. */
#define JSCLASS_NO_OPTIONAL_MEMBERS     0,0,0,0,0,0,0,0
#define JSCLASS_NO_RESERVED_MEMBERS     0,0,0

struct JSIdArray {
    jsint length;
    jsid  vector[1];    /* actually, length jsid words */
};

extern JS_PUBLIC_API(void)
JS_DestroyIdArray(JSContext *cx, JSIdArray *ida);

extern JS_PUBLIC_API(JSBool)
JS_ValueToId(JSContext *cx, jsval v, jsid *idp);

extern JS_PUBLIC_API(JSBool)
JS_IdToValue(JSContext *cx, jsid id, jsval *vp);

/*
 * JSNewResolveOp flag bits.
 */
#define JSRESOLVE_QUALIFIED     0x01    /* resolve a qualified property id */
#define JSRESOLVE_ASSIGNING     0x02    /* resolve on the left of assignment */
#define JSRESOLVE_DETECTING     0x04    /* 'if (o.p)...' or '(o.p) ?...:...' */
#define JSRESOLVE_DECLARING     0x08    /* var, const, or function prolog op */
#define JSRESOLVE_CLASSNAME     0x10    /* class name used when constructing */
#define JSRESOLVE_WITH          0x20    /* resolve inside a with statement */

extern JS_PUBLIC_API(JSBool)
JS_PropertyStub(JSContext *cx, JSObject *obj, jsid id, jsval *vp);

extern JS_PUBLIC_API(JSBool)
JS_EnumerateStub(JSContext *cx, JSObject *obj);

extern JS_PUBLIC_API(JSBool)
JS_ResolveStub(JSContext *cx, JSObject *obj, jsid id);

extern JS_PUBLIC_API(JSBool)
JS_ConvertStub(JSContext *cx, JSObject *obj, JSType type, jsval *vp);

extern JS_PUBLIC_API(void)
JS_FinalizeStub(JSContext *cx, JSObject *obj);

struct JSConstDoubleSpec {
    jsdouble        dval;
    const char      *name;
    uint8           flags;
    uint8           spare[3];
};

/*
 * To define an array element rather than a named property member, cast the
 * element's index to (const char *) and initialize name with it, and set the
 * JSPROP_INDEX bit in flags.
 */
struct JSPropertySpec {
    const char      *name;
    int8            tinyid;
    uint8           flags;
    JSPropertyOp    getter;
    JSPropertyOp    setter;
};

struct JSFunctionSpec {
    const char      *name;
    JSNative        call;
    uint16          nargs;
    uint16          flags;

    /*
     * extra & 0xFFFF:  Number of extra argument slots for local GC roots.
     *                  If fast native, must be zero.
     * extra >> 16:     Reserved for future use (must be 0).
     */
    uint32          extra;
};

/*
 * Terminating sentinel initializer to put at the end of a JSFunctionSpec array
 * that's passed to JS_DefineFunctions or JS_InitClass.
 */
#define JS_FS_END JS_FS(NULL,NULL,0,0,0)

/*
 * Initializer macro for a JSFunctionSpec array element. This is the original
 * kind of native function specifier initializer. Use JS_FN ("fast native", see
 * JSFastNative in jspubtd.h) for all functions that do not need a stack frame
 * when activated.
 */
#define JS_FS(name,call,nargs,flags,extra)                                    \
    {name, call, nargs, flags, extra}

/*
 * "Fast native" initializer macro for a JSFunctionSpec array element. Use this
 * in preference to JS_FS if the native in question does not need its own stack
 * frame when activated.
 */
#define JS_FN(name,fastcall,nargs,flags)                                      \
    JS_FS(name, (JSNative)(fastcall), nargs,                                  \
          (flags) | JSFUN_FAST_NATIVE | JSFUN_STUB_GSOPS, 0)

extern JS_PUBLIC_API(JSObject *)
JS_InitClass(JSContext *cx, JSObject *obj, JSObject *parent_proto,
             JSClass *clasp, JSNative constructor, uintN nargs,
             JSPropertySpec *ps, JSFunctionSpec *fs,
             JSPropertySpec *static_ps, JSFunctionSpec *static_fs);

#ifdef JS_THREADSAFE
extern JS_PUBLIC_API(JSClass *)
JS_GetClass(JSContext *cx, JSObject *obj);

#define JS_GET_CLASS(cx,obj) JS_GetClass(cx, obj)
#else
extern JS_PUBLIC_API(JSClass *)
JS_GetClass(JSObject *obj);

#define JS_GET_CLASS(cx,obj) JS_GetClass(obj)
#endif

extern JS_PUBLIC_API(JSBool)
JS_InstanceOf(JSContext *cx, JSObject *obj, JSClass *clasp, jsval *argv);

extern JS_PUBLIC_API(JSBool)
JS_HasInstance(JSContext *cx, JSObject *obj, jsval v, JSBool *bp);

extern JS_PUBLIC_API(void *)
JS_GetPrivate(JSContext *cx, JSObject *obj);

extern JS_PUBLIC_API(JSBool)
JS_SetPrivate(JSContext *cx, JSObject *obj, void *data);

extern JS_PUBLIC_API(void *)
JS_GetInstancePrivate(JSContext *cx, JSObject *obj, JSClass *clasp,
                      jsval *argv);

extern JS_PUBLIC_API(JSObject *)
JS_GetPrototype(JSContext *cx, JSObject *obj);

extern JS_PUBLIC_API(JSBool)
JS_SetPrototype(JSContext *cx, JSObject *obj, JSObject *proto);

extern JS_PUBLIC_API(JSObject *)
JS_GetParent(JSContext *cx, JSObject *obj);

extern JS_PUBLIC_API(JSBool)
JS_SetParent(JSContext *cx, JSObject *obj, JSObject *parent);

extern JS_PUBLIC_API(JSObject *)
JS_GetConstructor(JSContext *cx, JSObject *proto);

/*
 * Get a unique identifier for obj, good for the lifetime of obj (even if it
 * is moved by a copying GC).  Return false on failure (likely out of memory),
 * and true with *idp containing the unique id on success.
 */
extern JS_PUBLIC_API(JSBool)
JS_GetObjectId(JSContext *cx, JSObject *obj, jsid *idp);

extern JS_PUBLIC_API(JSObject *)
JS_NewGlobalObject(JSContext *cx, JSClass *clasp);

extern JS_PUBLIC_API(JSObject *)
JS_NewCompartmentAndGlobalObject(JSContext *cx, JSClass *clasp, JSPrincipals *principals);

extern JS_PUBLIC_API(JSObject *)
JS_NewObject(JSContext *cx, JSClass *clasp, JSObject *proto, JSObject *parent);

/*
 * Unlike JS_NewObject, JS_NewObjectWithGivenProto does not compute a default
 * proto if proto's actual parameter value is null.
 */
extern JS_PUBLIC_API(JSObject *)
JS_NewObjectWithGivenProto(JSContext *cx, JSClass *clasp, JSObject *proto,
                           JSObject *parent);

extern JS_PUBLIC_API(JSBool)
JS_SealObject(JSContext *cx, JSObject *obj, JSBool deep);

extern JS_PUBLIC_API(JSObject *)
JS_ConstructObject(JSContext *cx, JSClass *clasp, JSObject *proto,
                   JSObject *parent);

extern JS_PUBLIC_API(JSObject *)
JS_ConstructObjectWithArguments(JSContext *cx, JSClass *clasp, JSObject *proto,
                                JSObject *parent, uintN argc, jsval *argv);

extern JS_PUBLIC_API(JSObject *)
JS_New(JSContext *cx, JSObject *ctor, uintN argc, jsval *argv);

extern JS_PUBLIC_API(JSObject *)
JS_DefineObject(JSContext *cx, JSObject *obj, const char *name, JSClass *clasp,
                JSObject *proto, uintN attrs);

extern JS_PUBLIC_API(JSBool)
JS_DefineConstDoubles(JSContext *cx, JSObject *obj, JSConstDoubleSpec *cds);

extern JS_PUBLIC_API(JSBool)
JS_DefineProperties(JSContext *cx, JSObject *obj, JSPropertySpec *ps);

extern JS_PUBLIC_API(JSBool)
JS_DefineProperty(JSContext *cx, JSObject *obj, const char *name, jsval value,
                  JSPropertyOp getter, JSPropertyOp setter, uintN attrs);

extern JS_PUBLIC_API(JSBool)
JS_DefinePropertyById(JSContext *cx, JSObject *obj, jsid id, jsval value,
                      JSPropertyOp getter, JSPropertyOp setter, uintN attrs);

extern JS_PUBLIC_API(JSBool)
JS_DefineOwnProperty(JSContext *cx, JSObject *obj, jsid id, jsval descriptor, JSBool *bp);

/*
 * Determine the attributes (JSPROP_* flags) of a property on a given object.
 *
 * If the object does not have a property by that name, *foundp will be
 * JS_FALSE and the value of *attrsp is undefined.
 */
extern JS_PUBLIC_API(JSBool)
JS_GetPropertyAttributes(JSContext *cx, JSObject *obj, const char *name,
                         uintN *attrsp, JSBool *foundp);

/*
 * The same, but if the property is native, return its getter and setter via
 * *getterp and *setterp, respectively (and only if the out parameter pointer
 * is not null).
 */
extern JS_PUBLIC_API(JSBool)
JS_GetPropertyAttrsGetterAndSetter(JSContext *cx, JSObject *obj,
                                   const char *name,
                                   uintN *attrsp, JSBool *foundp,
                                   JSPropertyOp *getterp,
                                   JSPropertyOp *setterp);

extern JS_PUBLIC_API(JSBool)
JS_GetPropertyAttrsGetterAndSetterById(JSContext *cx, JSObject *obj,
                                       jsid id,
                                       uintN *attrsp, JSBool *foundp,
                                       JSPropertyOp *getterp,
                                       JSPropertyOp *setterp);

/*
 * Set the attributes of a property on a given object.
 *
 * If the object does not have a property by that name, *foundp will be
 * JS_FALSE and nothing will be altered.
 */
extern JS_PUBLIC_API(JSBool)
JS_SetPropertyAttributes(JSContext *cx, JSObject *obj, const char *name,
                         uintN attrs, JSBool *foundp);

extern JS_PUBLIC_API(JSBool)
JS_DefinePropertyWithTinyId(JSContext *cx, JSObject *obj, const char *name,
                            int8 tinyid, jsval value,
                            JSPropertyOp getter, JSPropertyOp setter,
                            uintN attrs);

extern JS_PUBLIC_API(JSBool)
JS_AliasProperty(JSContext *cx, JSObject *obj, const char *name,
                 const char *alias);

extern JS_PUBLIC_API(JSBool)
JS_AlreadyHasOwnProperty(JSContext *cx, JSObject *obj, const char *name,
                         JSBool *foundp);

extern JS_PUBLIC_API(JSBool)
JS_AlreadyHasOwnPropertyById(JSContext *cx, JSObject *obj, jsid id,
                             JSBool *foundp);

extern JS_PUBLIC_API(JSBool)
JS_HasProperty(JSContext *cx, JSObject *obj, const char *name, JSBool *foundp);

extern JS_PUBLIC_API(JSBool)
JS_HasPropertyById(JSContext *cx, JSObject *obj, jsid id, JSBool *foundp);

extern JS_PUBLIC_API(JSBool)
JS_LookupProperty(JSContext *cx, JSObject *obj, const char *name, jsval *vp);

extern JS_PUBLIC_API(JSBool)
JS_LookupPropertyById(JSContext *cx, JSObject *obj, jsid id, jsval *vp);

extern JS_PUBLIC_API(JSBool)
JS_LookupPropertyWithFlags(JSContext *cx, JSObject *obj, const char *name,
                           uintN flags, jsval *vp);

extern JS_PUBLIC_API(JSBool)
JS_LookupPropertyWithFlagsById(JSContext *cx, JSObject *obj, jsid id,
                               uintN flags, JSObject **objp, jsval *vp);

struct JSPropertyDescriptor {
    JSObject     *obj;
    uintN        attrs;
    JSPropertyOp getter;
    JSPropertyOp setter;
    jsval        value;
    uintN        shortid;
};

/*
 * Like JS_GetPropertyAttrsGetterAndSetterById but will return a property on
 * an object on the prototype chain (returned in objp). If data->obj is null,
 * then this property was not found on the prototype chain.
 */
extern JS_PUBLIC_API(JSBool)
JS_GetPropertyDescriptorById(JSContext *cx, JSObject *obj, jsid id, uintN flags,
                             JSPropertyDescriptor *desc);

extern JS_PUBLIC_API(JSBool)
JS_GetOwnPropertyDescriptor(JSContext *cx, JSObject *obj, jsid id, jsval *vp);

extern JS_PUBLIC_API(JSBool)
JS_GetProperty(JSContext *cx, JSObject *obj, const char *name, jsval *vp);

extern JS_PUBLIC_API(JSBool)
JS_GetPropertyById(JSContext *cx, JSObject *obj, jsid id, jsval *vp);

extern JS_PUBLIC_API(JSBool)
JS_GetMethodById(JSContext *cx, JSObject *obj, jsid id, JSObject **objp,
                 jsval *vp);

extern JS_PUBLIC_API(JSBool)
JS_GetMethod(JSContext *cx, JSObject *obj, const char *name, JSObject **objp,
             jsval *vp);

extern JS_PUBLIC_API(JSBool)
JS_SetProperty(JSContext *cx, JSObject *obj, const char *name, jsval *vp);

extern JS_PUBLIC_API(JSBool)
JS_SetPropertyById(JSContext *cx, JSObject *obj, jsid id, jsval *vp);

extern JS_PUBLIC_API(JSBool)
JS_DeleteProperty(JSContext *cx, JSObject *obj, const char *name);

extern JS_PUBLIC_API(JSBool)
JS_DeleteProperty2(JSContext *cx, JSObject *obj, const char *name,
                   jsval *rval);

extern JS_PUBLIC_API(JSBool)
JS_DeletePropertyById(JSContext *cx, JSObject *obj, jsid id);

extern JS_PUBLIC_API(JSBool)
JS_DeletePropertyById2(JSContext *cx, JSObject *obj, jsid id, jsval *rval);

extern JS_PUBLIC_API(JSBool)
JS_DefineUCProperty(JSContext *cx, JSObject *obj,
                    const jschar *name, size_t namelen, jsval value,
                    JSPropertyOp getter, JSPropertyOp setter,
                    uintN attrs);

/*
 * Determine the attributes (JSPROP_* flags) of a property on a given object.
 *
 * If the object does not have a property by that name, *foundp will be
 * JS_FALSE and the value of *attrsp is undefined.
 */
extern JS_PUBLIC_API(JSBool)
JS_GetUCPropertyAttributes(JSContext *cx, JSObject *obj,
                           const jschar *name, size_t namelen,
                           uintN *attrsp, JSBool *foundp);

/*
 * The same, but if the property is native, return its getter and setter via
 * *getterp and *setterp, respectively (and only if the out parameter pointer
 * is not null).
 */
extern JS_PUBLIC_API(JSBool)
JS_GetUCPropertyAttrsGetterAndSetter(JSContext *cx, JSObject *obj,
                                     const jschar *name, size_t namelen,
                                     uintN *attrsp, JSBool *foundp,
                                     JSPropertyOp *getterp,
                                     JSPropertyOp *setterp);

/*
 * Set the attributes of a property on a given object.
 *
 * If the object does not have a property by that name, *foundp will be
 * JS_FALSE and nothing will be altered.
 */
extern JS_PUBLIC_API(JSBool)
JS_SetUCPropertyAttributes(JSContext *cx, JSObject *obj,
                           const jschar *name, size_t namelen,
                           uintN attrs, JSBool *foundp);


extern JS_PUBLIC_API(JSBool)
JS_DefineUCPropertyWithTinyId(JSContext *cx, JSObject *obj,
                              const jschar *name, size_t namelen,
                              int8 tinyid, jsval value,
                              JSPropertyOp getter, JSPropertyOp setter,
                              uintN attrs);

extern JS_PUBLIC_API(JSBool)
JS_AlreadyHasOwnUCProperty(JSContext *cx, JSObject *obj, const jschar *name,
                           size_t namelen, JSBool *foundp);

extern JS_PUBLIC_API(JSBool)
JS_HasUCProperty(JSContext *cx, JSObject *obj,
                 const jschar *name, size_t namelen,
                 JSBool *vp);

extern JS_PUBLIC_API(JSBool)
JS_LookupUCProperty(JSContext *cx, JSObject *obj,
                    const jschar *name, size_t namelen,
                    jsval *vp);

extern JS_PUBLIC_API(JSBool)
JS_GetUCProperty(JSContext *cx, JSObject *obj,
                 const jschar *name, size_t namelen,
                 jsval *vp);

extern JS_PUBLIC_API(JSBool)
JS_SetUCProperty(JSContext *cx, JSObject *obj,
                 const jschar *name, size_t namelen,
                 jsval *vp);

extern JS_PUBLIC_API(JSBool)
JS_DeleteUCProperty2(JSContext *cx, JSObject *obj,
                     const jschar *name, size_t namelen,
                     jsval *rval);

extern JS_PUBLIC_API(JSObject *)
JS_NewArrayObject(JSContext *cx, jsint length, jsval *vector);

extern JS_PUBLIC_API(JSBool)
JS_IsArrayObject(JSContext *cx, JSObject *obj);

extern JS_PUBLIC_API(JSBool)
JS_GetArrayLength(JSContext *cx, JSObject *obj, jsuint *lengthp);

extern JS_PUBLIC_API(JSBool)
JS_SetArrayLength(JSContext *cx, JSObject *obj, jsuint length);

extern JS_PUBLIC_API(JSBool)
JS_HasArrayLength(JSContext *cx, JSObject *obj, jsuint *lengthp);

extern JS_PUBLIC_API(JSBool)
JS_DefineElement(JSContext *cx, JSObject *obj, jsint index, jsval value,
                 JSPropertyOp getter, JSPropertyOp setter, uintN attrs);

extern JS_PUBLIC_API(JSBool)
JS_AliasElement(JSContext *cx, JSObject *obj, const char *name, jsint alias);

extern JS_PUBLIC_API(JSBool)
JS_AlreadyHasOwnElement(JSContext *cx, JSObject *obj, jsint index,
                        JSBool *foundp);

extern JS_PUBLIC_API(JSBool)
JS_HasElement(JSContext *cx, JSObject *obj, jsint index, JSBool *foundp);

extern JS_PUBLIC_API(JSBool)
JS_LookupElement(JSContext *cx, JSObject *obj, jsint index, jsval *vp);

extern JS_PUBLIC_API(JSBool)
JS_GetElement(JSContext *cx, JSObject *obj, jsint index, jsval *vp);

extern JS_PUBLIC_API(JSBool)
JS_SetElement(JSContext *cx, JSObject *obj, jsint index, jsval *vp);

extern JS_PUBLIC_API(JSBool)
JS_DeleteElement(JSContext *cx, JSObject *obj, jsint index);

extern JS_PUBLIC_API(JSBool)
JS_DeleteElement2(JSContext *cx, JSObject *obj, jsint index, jsval *rval);

extern JS_PUBLIC_API(void)
JS_ClearScope(JSContext *cx, JSObject *obj);

extern JS_PUBLIC_API(JSIdArray *)
JS_Enumerate(JSContext *cx, JSObject *obj);

/*
 * Create an object to iterate over enumerable properties of obj, in arbitrary
 * property definition order.  NB: This differs from longstanding for..in loop
 * order, which uses order of property definition in obj.
 */
extern JS_PUBLIC_API(JSObject *)
JS_NewPropertyIterator(JSContext *cx, JSObject *obj);

/*
 * Return true on success with *idp containing the id of the next enumerable
 * property to visit using iterobj, or JSID_IS_VOID if there is no such property
 * left to visit.  Return false on error.
 */
extern JS_PUBLIC_API(JSBool)
JS_NextProperty(JSContext *cx, JSObject *iterobj, jsid *idp);

extern JS_PUBLIC_API(JSBool)
JS_CheckAccess(JSContext *cx, JSObject *obj, jsid id, JSAccessMode mode,
               jsval *vp, uintN *attrsp);

extern JS_PUBLIC_API(JSBool)
JS_GetReservedSlot(JSContext *cx, JSObject *obj, uint32 index, jsval *vp);

extern JS_PUBLIC_API(JSBool)
JS_SetReservedSlot(JSContext *cx, JSObject *obj, uint32 index, jsval v);

/************************************************************************/

/*
 * Security protocol.
 */
struct JSPrincipals {
    char *codebase;

    /* XXX unspecified and unused by Mozilla code -- can we remove these? */
    void * (* getPrincipalArray)(JSContext *cx, JSPrincipals *);
    JSBool (* globalPrivilegesEnabled)(JSContext *cx, JSPrincipals *);

    /* Don't call "destroy"; use reference counting macros below. */
    jsrefcount refcount;

    void   (* destroy)(JSContext *cx, JSPrincipals *);
    JSBool (* subsume)(JSPrincipals *, JSPrincipals *);
};

#ifdef JS_THREADSAFE
#define JSPRINCIPALS_HOLD(cx, principals)   JS_HoldPrincipals(cx,principals)
#define JSPRINCIPALS_DROP(cx, principals)   JS_DropPrincipals(cx,principals)

extern JS_PUBLIC_API(jsrefcount)
JS_HoldPrincipals(JSContext *cx, JSPrincipals *principals);

extern JS_PUBLIC_API(jsrefcount)
JS_DropPrincipals(JSContext *cx, JSPrincipals *principals);

#else
#define JSPRINCIPALS_HOLD(cx, principals)   (++(principals)->refcount)
#define JSPRINCIPALS_DROP(cx, principals)                                     \
    ((--(principals)->refcount == 0)                                          \
     ? ((*(principals)->destroy)((cx), (principals)), 0)                      \
     : (principals)->refcount)
#endif


struct JSSecurityCallbacks {
    JSCheckAccessOp            checkObjectAccess;
    JSPrincipalsTranscoder     principalsTranscoder;
    JSObjectPrincipalsFinder   findObjectPrincipals;
    JSCSPEvalChecker           contentSecurityPolicyAllows;
};

extern JS_PUBLIC_API(JSSecurityCallbacks *)
JS_SetRuntimeSecurityCallbacks(JSRuntime *rt, JSSecurityCallbacks *callbacks);

extern JS_PUBLIC_API(JSSecurityCallbacks *)
JS_GetRuntimeSecurityCallbacks(JSRuntime *rt);

extern JS_PUBLIC_API(JSSecurityCallbacks *)
JS_SetContextSecurityCallbacks(JSContext *cx, JSSecurityCallbacks *callbacks);

extern JS_PUBLIC_API(JSSecurityCallbacks *)
JS_GetSecurityCallbacks(JSContext *cx);

/************************************************************************/

/*
 * Functions and scripts.
 */
extern JS_PUBLIC_API(JSFunction *)
JS_NewFunction(JSContext *cx, JSNative call, uintN nargs, uintN flags,
               JSObject *parent, const char *name);

extern JS_PUBLIC_API(JSObject *)
JS_GetFunctionObject(JSFunction *fun);

/*
 * Deprecated, useful only for diagnostics.  Use JS_GetFunctionId instead for
 * anonymous vs. "anonymous" disambiguation and Unicode fidelity.
 */
extern JS_PUBLIC_API(const char *)
JS_GetFunctionName(JSFunction *fun);

/*
 * Return the function's identifier as a JSString, or null if fun is unnamed.
 * The returned string lives as long as fun, so you don't need to root a saved
 * reference to it if fun is well-connected or rooted, and provided you bound
 * the use of the saved reference by fun's lifetime.
 *
 * Prefer JS_GetFunctionId over JS_GetFunctionName because it returns null for
 * truly anonymous functions, and because it doesn't chop to ISO-Latin-1 chars
 * from UTF-16-ish jschars.
 */
extern JS_PUBLIC_API(JSString *)
JS_GetFunctionId(JSFunction *fun);

/*
 * Return JSFUN_* flags for fun.
 */
extern JS_PUBLIC_API(uintN)
JS_GetFunctionFlags(JSFunction *fun);

/*
 * Return the arity (length) of fun.
 */
extern JS_PUBLIC_API(uint16)
JS_GetFunctionArity(JSFunction *fun);

/*
 * Infallible predicate to test whether obj is a function object (faster than
 * comparing obj's class name to "Function", but equivalent unless someone has
 * overwritten the "Function" identifier with a different constructor and then
 * created instances using that constructor that might be passed in as obj).
 */
extern JS_PUBLIC_API(JSBool)
JS_ObjectIsFunction(JSContext *cx, JSObject *obj);

extern JS_PUBLIC_API(JSBool)
JS_DefineFunctions(JSContext *cx, JSObject *obj, JSFunctionSpec *fs);

extern JS_PUBLIC_API(JSFunction *)
JS_DefineFunction(JSContext *cx, JSObject *obj, const char *name, JSNative call,
                  uintN nargs, uintN attrs);

extern JS_PUBLIC_API(JSFunction *)
JS_DefineUCFunction(JSContext *cx, JSObject *obj,
                    const jschar *name, size_t namelen, JSNative call,
                    uintN nargs, uintN attrs);

extern JS_PUBLIC_API(JSObject *)
JS_CloneFunctionObject(JSContext *cx, JSObject *funobj, JSObject *parent);

/*
 * Given a buffer, return JS_FALSE if the buffer might become a valid
 * javascript statement with the addition of more lines.  Otherwise return
 * JS_TRUE.  The intent is to support interactive compilation - accumulate
 * lines in a buffer until JS_BufferIsCompilableUnit is true, then pass it to
 * the compiler.
 */
extern JS_PUBLIC_API(JSBool)
JS_BufferIsCompilableUnit(JSContext *cx, JSObject *obj,
                          const char *bytes, size_t length);

/*
 * The JSScript objects returned by the following functions refer to string and
 * other kinds of literals, including doubles and RegExp objects.  These
 * literals are vulnerable to garbage collection; to root script objects and
 * prevent literals from being collected, create a rootable object using
 * JS_NewScriptObject, and root the resulting object using JS_Add[Named]Root.
 */
extern JS_PUBLIC_API(JSScript *)
JS_CompileScript(JSContext *cx, JSObject *obj,
                 const char *bytes, size_t length,
                 const char *filename, uintN lineno);

extern JS_PUBLIC_API(JSScript *)
JS_CompileScriptForPrincipals(JSContext *cx, JSObject *obj,
                              JSPrincipals *principals,
                              const char *bytes, size_t length,
                              const char *filename, uintN lineno);

extern JS_PUBLIC_API(JSScript *)
JS_CompileUCScript(JSContext *cx, JSObject *obj,
                   const jschar *chars, size_t length,
                   const char *filename, uintN lineno);

extern JS_PUBLIC_API(JSScript *)
JS_CompileUCScriptForPrincipals(JSContext *cx, JSObject *obj,
                                JSPrincipals *principals,
                                const jschar *chars, size_t length,
                                const char *filename, uintN lineno);

extern JS_PUBLIC_API(JSScript *)
JS_CompileFile(JSContext *cx, JSObject *obj, const char *filename);

extern JS_PUBLIC_API(JSScript *)
JS_CompileFileHandle(JSContext *cx, JSObject *obj, const char *filename,
                     FILE *fh);

extern JS_PUBLIC_API(JSScript *)
JS_CompileFileHandleForPrincipals(JSContext *cx, JSObject *obj,
                                  const char *filename, FILE *fh,
                                  JSPrincipals *principals);

/*
 * NB: you must use JS_NewScriptObject and root a pointer to its return value
 * in order to keep a JSScript and its atoms safe from garbage collection after
 * creating the script via JS_Compile* and before a JS_ExecuteScript* call.
 * E.g., and without error checks:
 *
 *    JSScript *script = JS_CompileFile(cx, global, filename);
 *    JSObject *scrobj = JS_NewScriptObject(cx, script);
 *    JS_AddNamedObjectRoot(cx, &scrobj, "scrobj");
 *    do {
 *        jsval result;
 *        JS_ExecuteScript(cx, global, script, &result);
 *        JS_GC();
 *    } while (!JSVAL_IS_BOOLEAN(result) || JSVAL_TO_BOOLEAN(result));
 *    JS_RemoveObjectRoot(cx, &scrobj);
 */
extern JS_PUBLIC_API(JSObject *)
JS_NewScriptObject(JSContext *cx, JSScript *script);

/*
 * Infallible getter for a script's object.  If JS_NewScriptObject has not been
 * called on script yet, the return value will be null.
 */
extern JS_PUBLIC_API(JSObject *)
JS_GetScriptObject(JSScript *script);

extern JS_PUBLIC_API(void)
JS_DestroyScript(JSContext *cx, JSScript *script);

extern JS_PUBLIC_API(JSFunction *)
JS_CompileFunction(JSContext *cx, JSObject *obj, const char *name,
                   uintN nargs, const char **argnames,
                   const char *bytes, size_t length,
                   const char *filename, uintN lineno);

extern JS_PUBLIC_API(JSFunction *)
JS_CompileFunctionForPrincipals(JSContext *cx, JSObject *obj,
                                JSPrincipals *principals, const char *name,
                                uintN nargs, const char **argnames,
                                const char *bytes, size_t length,
                                const char *filename, uintN lineno);

extern JS_PUBLIC_API(JSFunction *)
JS_CompileUCFunction(JSContext *cx, JSObject *obj, const char *name,
                     uintN nargs, const char **argnames,
                     const jschar *chars, size_t length,
                     const char *filename, uintN lineno);

extern JS_PUBLIC_API(JSFunction *)
JS_CompileUCFunctionForPrincipals(JSContext *cx, JSObject *obj,
                                  JSPrincipals *principals, const char *name,
                                  uintN nargs, const char **argnames,
                                  const jschar *chars, size_t length,
                                  const char *filename, uintN lineno);

extern JS_PUBLIC_API(JSString *)
JS_DecompileScript(JSContext *cx, JSScript *script, const char *name,
                   uintN indent);

/*
 * API extension: OR this into indent to avoid pretty-printing the decompiled
 * source resulting from JS_DecompileFunction{,Body}.
 */
#define JS_DONT_PRETTY_PRINT    ((uintN)0x8000)

extern JS_PUBLIC_API(JSString *)
JS_DecompileFunction(JSContext *cx, JSFunction *fun, uintN indent);

extern JS_PUBLIC_API(JSString *)
JS_DecompileFunctionBody(JSContext *cx, JSFunction *fun, uintN indent);

/*
 * NB: JS_ExecuteScript and the JS_Evaluate*Script* quadruplets use the obj
 * parameter as the initial scope chain header, the 'this' keyword value, and
 * the variables object (ECMA parlance for where 'var' and 'function' bind
 * names) of the execution context for script.
 *
 * Using obj as the variables object is problematic if obj's parent (which is
 * the scope chain link; see JS_SetParent and JS_NewObject) is not null: in
 * this case, variables created by 'var x = 0', e.g., go in obj, but variables
 * created by assignment to an unbound id, 'x = 0', go in the last object on
 * the scope chain linked by parent.
 *
 * ECMA calls that last scoping object the "global object", but note that many
 * embeddings have several such objects.  ECMA requires that "global code" be
 * executed with the variables object equal to this global object.  But these
 * JS API entry points provide freedom to execute code against a "sub-global",
 * i.e., a parented or scoped object, in which case the variables object will
 * differ from the last object on the scope chain, resulting in confusing and
 * non-ECMA explicit vs. implicit variable creation.
 *
 * Caveat embedders: unless you already depend on this buggy variables object
 * binding behavior, you should call JS_SetOptions(cx, JSOPTION_VAROBJFIX) or
 * JS_SetOptions(cx, JS_GetOptions(cx) | JSOPTION_VAROBJFIX) -- the latter if
 * someone may have set other options on cx already -- for each context in the
 * application, if you pass parented objects as the obj parameter, or may ever
 * pass such objects in the future.
 *
 * Why a runtime option?  The alternative is to add six or so new API entry
 * points with signatures matching the following six, and that doesn't seem
 * worth the code bloat cost.  Such new entry points would probably have less
 * obvious names, too, so would not tend to be used.  The JS_SetOption call,
 * OTOH, can be more easily hacked into existing code that does not depend on
 * the bug; such code can continue to use the familiar JS_EvaluateScript,
 * etc., entry points.
 */
extern JS_PUBLIC_API(JSBool)
JS_ExecuteScript(JSContext *cx, JSObject *obj, JSScript *script, jsval *rval);

/*
 * Execute either the function-defining prolog of a script, or the script's
 * main body, but not both.
 */
typedef enum JSExecPart { JSEXEC_PROLOG, JSEXEC_MAIN } JSExecPart;

extern JS_PUBLIC_API(JSBool)
JS_EvaluateScript(JSContext *cx, JSObject *obj,
                  const char *bytes, uintN length,
                  const char *filename, uintN lineno,
                  jsval *rval);

extern JS_PUBLIC_API(JSBool)
JS_EvaluateScriptForPrincipals(JSContext *cx, JSObject *obj,
                               JSPrincipals *principals,
                               const char *bytes, uintN length,
                               const char *filename, uintN lineno,
                               jsval *rval);

extern JS_PUBLIC_API(JSBool)
JS_EvaluateUCScript(JSContext *cx, JSObject *obj,
                    const jschar *chars, uintN length,
                    const char *filename, uintN lineno,
                    jsval *rval);

extern JS_PUBLIC_API(JSBool)
JS_EvaluateUCScriptForPrincipals(JSContext *cx, JSObject *obj,
                                 JSPrincipals *principals,
                                 const jschar *chars, uintN length,
                                 const char *filename, uintN lineno,
                                 jsval *rval);

extern JS_PUBLIC_API(JSBool)
JS_CallFunction(JSContext *cx, JSObject *obj, JSFunction *fun, uintN argc,
                jsval *argv, jsval *rval);

extern JS_PUBLIC_API(JSBool)
JS_CallFunctionName(JSContext *cx, JSObject *obj, const char *name, uintN argc,
                    jsval *argv, jsval *rval);

extern JS_PUBLIC_API(JSBool)
JS_CallFunctionValue(JSContext *cx, JSObject *obj, jsval fval, uintN argc,
                     jsval *argv, jsval *rval);

/*
 * These functions allow setting an operation callback that will be called
 * from the thread the context is associated with some time after any thread
 * triggered the callback using JS_TriggerOperationCallback(cx).
 *
 * In a threadsafe build the engine internally triggers operation callbacks
 * under certain circumstances (i.e. GC and title transfer) to force the
 * context to yield its current request, which the engine always
 * automatically does immediately prior to calling the callback function.
 * The embedding should thus not rely on callbacks being triggered through
 * the external API only.
 *
 * Important note: Additional callbacks can occur inside the callback handler
 * if it re-enters the JS engine. The embedding must ensure that the callback
 * is disconnected before attempting such re-entry.
 */

extern JS_PUBLIC_API(JSOperationCallback)
JS_SetOperationCallback(JSContext *cx, JSOperationCallback callback);

extern JS_PUBLIC_API(JSOperationCallback)
JS_GetOperationCallback(JSContext *cx);

extern JS_PUBLIC_API(void)
JS_TriggerOperationCallback(JSContext *cx);

extern JS_PUBLIC_API(void)
JS_TriggerAllOperationCallbacks(JSRuntime *rt);

extern JS_PUBLIC_API(JSBool)
JS_IsRunning(JSContext *cx);

extern JS_PUBLIC_API(JSBool)
JS_IsConstructing(JSContext *cx);

/*
 * Saving and restoring frame chains.
 *
 * These two functions are used to set aside cx's call stack while that stack
 * is inactive. After a call to JS_SaveFrameChain, it looks as if there is no
 * code running on cx. Before calling JS_RestoreFrameChain, cx's call stack
 * must be balanced and all nested calls to JS_SaveFrameChain must have had
 * matching JS_RestoreFrameChain calls.
 *
 * JS_SaveFrameChain deals with cx not having any code running on it. A null
 * return does not signify an error, and JS_RestoreFrameChain handles a null
 * frame pointer argument safely.
 */
extern JS_PUBLIC_API(JSStackFrame *)
JS_SaveFrameChain(JSContext *cx);

extern JS_PUBLIC_API(void)
JS_RestoreFrameChain(JSContext *cx, JSStackFrame *fp);

/************************************************************************/

/*
 * Strings.
 *
 * NB: JS_NewString takes ownership of bytes on success, avoiding a copy; but
 * on error (signified by null return), it leaves bytes owned by the caller.
 * So the caller must free bytes in the error case, if it has no use for them.
 * In contrast, all the JS_New*StringCopy* functions do not take ownership of
 * the character memory passed to them -- they copy it.
 */
extern JS_PUBLIC_API(JSString *)
JS_NewString(JSContext *cx, char *bytes, size_t length);

extern JS_PUBLIC_API(JSString *)
JS_NewStringCopyN(JSContext *cx, const char *s, size_t n);

extern JS_PUBLIC_API(JSString *)
JS_NewStringCopyZ(JSContext *cx, const char *s);

extern JS_PUBLIC_API(JSString *)
JS_InternString(JSContext *cx, const char *s);

extern JS_PUBLIC_API(JSString *)
JS_NewUCString(JSContext *cx, jschar *chars, size_t length);

extern JS_PUBLIC_API(JSString *)
JS_NewUCStringCopyN(JSContext *cx, const jschar *s, size_t n);

extern JS_PUBLIC_API(JSString *)
JS_NewUCStringCopyZ(JSContext *cx, const jschar *s);

extern JS_PUBLIC_API(JSString *)
JS_InternUCStringN(JSContext *cx, const jschar *s, size_t length);

extern JS_PUBLIC_API(JSString *)
JS_InternUCString(JSContext *cx, const jschar *s);

extern JS_PUBLIC_API(char *)
JS_GetStringBytes(JSString *str);

extern JS_PUBLIC_API(jschar *)
JS_GetStringChars(JSString *str);

extern JS_PUBLIC_API(size_t)
JS_GetStringLength(JSString *str);

extern JS_PUBLIC_API(const char *)
JS_GetStringBytesZ(JSContext *cx, JSString *str);

extern JS_PUBLIC_API(const jschar *)
JS_GetStringCharsZ(JSContext *cx, JSString *str);

extern JS_PUBLIC_API(intN)
JS_CompareStrings(JSString *str1, JSString *str2);

/*
 * Mutable string support.  A string's characters are never mutable in this JS
 * implementation, but a growable string has a buffer that can be reallocated,
 * and a dependent string is a substring of another (growable, dependent, or
 * immutable) string.  The direct data members of the (opaque to API clients)
 * JSString struct may be changed in a single-threaded way for growable and
 * dependent strings.
 *
 * Therefore mutable strings cannot be used by more than one thread at a time.
 * You may call JS_MakeStringImmutable to convert the string from a mutable
 * (growable or dependent) string to an immutable (and therefore thread-safe)
 * string.  The engine takes care of converting growable and dependent strings
 * to immutable for you if you store strings in multi-threaded objects using
 * JS_SetProperty or kindred API entry points.
 *
 * If you store a JSString pointer in a native data structure that is (safely)
 * accessible to multiple threads, you must call JS_MakeStringImmutable before
 * retiring the store.
 */
extern JS_PUBLIC_API(JSString *)
JS_NewGrowableString(JSContext *cx, jschar *chars, size_t length);

/*
 * Create a dependent string, i.e., a string that owns no character storage,
 * but that refers to a slice of another string's chars.  Dependent strings
 * are mutable by definition, so the thread safety comments above apply.
 */
extern JS_PUBLIC_API(JSString *)
JS_NewDependentString(JSContext *cx, JSString *str, size_t start,
                      size_t length);

/*
 * Concatenate two strings, resulting in a new growable string.  If you create
 * the left string and pass it to JS_ConcatStrings on a single thread, try to
 * use JS_NewGrowableString to create the left string -- doing so helps Concat
 * avoid allocating a new buffer for the result and copying left's chars into
 * the new buffer.  See above for thread safety comments.
 */
extern JS_PUBLIC_API(JSString *)
JS_ConcatStrings(JSContext *cx, JSString *left, JSString *right);

/*
 * Convert a dependent string into an independent one.  This function does not
 * change the string's mutability, so the thread safety comments above apply.
 */
extern JS_PUBLIC_API(const jschar *)
JS_UndependString(JSContext *cx, JSString *str);

/*
 * Convert a mutable string (either growable or dependent) into an immutable,
 * thread-safe one.
 */
extern JS_PUBLIC_API(JSBool)
JS_MakeStringImmutable(JSContext *cx, JSString *str);

/*
 * Return JS_TRUE if C (char []) strings passed via the API and internally
 * are UTF-8.
 */
JS_PUBLIC_API(JSBool)
JS_CStringsAreUTF8(void);

/*
 * Update the value to be returned by JS_CStringsAreUTF8(). Once set, it
 * can never be changed. This API must be called before the first call to
 * JS_NewRuntime.
 */
JS_PUBLIC_API(void)
JS_SetCStringsAreUTF8(void);

/*
 * Character encoding support.
 *
 * For both JS_EncodeCharacters and JS_DecodeBytes, set *dstlenp to the size
 * of the destination buffer before the call; on return, *dstlenp contains the
 * number of bytes (JS_EncodeCharacters) or jschars (JS_DecodeBytes) actually
 * stored.  To determine the necessary destination buffer size, make a sizing
 * call that passes NULL for dst.
 *
 * On errors, the functions report the error. In that case, *dstlenp contains
 * the number of characters or bytes transferred so far.  If cx is NULL, no
 * error is reported on failure, and the functions simply return JS_FALSE.
 *
 * NB: Neither function stores an additional zero byte or jschar after the
 * transcoded string.
 *
 * If JS_CStringsAreUTF8() is true then JS_EncodeCharacters encodes to
 * UTF-8, and JS_DecodeBytes decodes from UTF-8, which may create additional
 * errors if the character sequence is malformed.  If UTF-8 support is
 * disabled, the functions deflate and inflate, respectively.
 */
JS_PUBLIC_API(JSBool)
JS_EncodeCharacters(JSContext *cx, const jschar *src, size_t srclen, char *dst,
                    size_t *dstlenp);

JS_PUBLIC_API(JSBool)
JS_DecodeBytes(JSContext *cx, const char *src, size_t srclen, jschar *dst,
               size_t *dstlenp);

/*
 * A variation on JS_EncodeCharacters where a null terminated string is
 * returned that you are expected to call JS_free on when done.
 */
JS_PUBLIC_API(char *)
JS_EncodeString(JSContext *cx, JSString *str);

/************************************************************************/
/*
 * JSON functions
 */
typedef JSBool (* JSONWriteCallback)(const jschar *buf, uint32 len, void *data);

/*
 * JSON.stringify as specified by ES3.1 (draft)
 */
JS_PUBLIC_API(JSBool)
JS_Stringify(JSContext *cx, jsval *vp, JSObject *replacer, jsval space,
             JSONWriteCallback callback, void *data);

/*
 * Retrieve a toJSON function. If found, set vp to its result.
 */
JS_PUBLIC_API(JSBool)
JS_TryJSON(JSContext *cx, jsval *vp);

/*
 * JSON.parse as specified by ES3.1 (draft)
 */
JS_PUBLIC_API(JSONParser *)
JS_BeginJSONParse(JSContext *cx, jsval *vp);

JS_PUBLIC_API(JSBool)
JS_ConsumeJSONText(JSContext *cx, JSONParser *jp, const jschar *data, uint32 len);

JS_PUBLIC_API(JSBool)
JS_FinishJSONParse(JSContext *cx, JSONParser *jp, jsval reviver);

/************************************************************************/

/*
 * Locale specific string conversion and error message callbacks.
 */
struct JSLocaleCallbacks {
    JSLocaleToUpperCase     localeToUpperCase;
    JSLocaleToLowerCase     localeToLowerCase;
    JSLocaleCompare         localeCompare;
    JSLocaleToUnicode       localeToUnicode;
    JSErrorCallback         localeGetErrorMessage;
};

/*
 * Establish locale callbacks. The pointer must persist as long as the
 * JSContext.  Passing NULL restores the default behaviour.
 */
extern JS_PUBLIC_API(void)
JS_SetLocaleCallbacks(JSContext *cx, JSLocaleCallbacks *callbacks);

/*
 * Return the address of the current locale callbacks struct, which may
 * be NULL.
 */
extern JS_PUBLIC_API(JSLocaleCallbacks *)
JS_GetLocaleCallbacks(JSContext *cx);

/************************************************************************/

/*
 * Error reporting.
 */

/*
 * Report an exception represented by the sprintf-like conversion of format
 * and its arguments.  This exception message string is passed to a pre-set
 * JSErrorReporter function (set by JS_SetErrorReporter; see jspubtd.h for
 * the JSErrorReporter typedef).
 */
extern JS_PUBLIC_API(void)
JS_ReportError(JSContext *cx, const char *format, ...);

/*
 * Use an errorNumber to retrieve the format string, args are char *
 */
extern JS_PUBLIC_API(void)
JS_ReportErrorNumber(JSContext *cx, JSErrorCallback errorCallback,
                     void *userRef, const uintN errorNumber, ...);

/*
 * Use an errorNumber to retrieve the format string, args are jschar *
 */
extern JS_PUBLIC_API(void)
JS_ReportErrorNumberUC(JSContext *cx, JSErrorCallback errorCallback,
                     void *userRef, const uintN errorNumber, ...);

/*
 * As above, but report a warning instead (JSREPORT_IS_WARNING(report.flags)).
 * Return true if there was no error trying to issue the warning, and if the
 * warning was not converted into an error due to the JSOPTION_WERROR option
 * being set, false otherwise.
 */
extern JS_PUBLIC_API(JSBool)
JS_ReportWarning(JSContext *cx, const char *format, ...);

extern JS_PUBLIC_API(JSBool)
JS_ReportErrorFlagsAndNumber(JSContext *cx, uintN flags,
                             JSErrorCallback errorCallback, void *userRef,
                             const uintN errorNumber, ...);

extern JS_PUBLIC_API(JSBool)
JS_ReportErrorFlagsAndNumberUC(JSContext *cx, uintN flags,
                               JSErrorCallback errorCallback, void *userRef,
                               const uintN errorNumber, ...);

/*
 * Complain when out of memory.
 */
extern JS_PUBLIC_API(void)
JS_ReportOutOfMemory(JSContext *cx);

/*
 * Complain when an allocation size overflows the maximum supported limit.
 */
extern JS_PUBLIC_API(void)
JS_ReportAllocationOverflow(JSContext *cx);

struct JSErrorReport {
    const char      *filename;      /* source file name, URL, etc., or null */
    uintN           lineno;         /* source line number */
    const char      *linebuf;       /* offending source line without final \n */
    const char      *tokenptr;      /* pointer to error token in linebuf */
    const jschar    *uclinebuf;     /* unicode (original) line buffer */
    const jschar    *uctokenptr;    /* unicode (original) token pointer */
    uintN           flags;          /* error/warning, etc. */
    uintN           errorNumber;    /* the error number, e.g. see js.msg */
    const jschar    *ucmessage;     /* the (default) error message */
    const jschar    **messageArgs;  /* arguments for the error message */
};

/*
 * JSErrorReport flag values.  These may be freely composed.
 */
#define JSREPORT_ERROR      0x0     /* pseudo-flag for default case */
#define JSREPORT_WARNING    0x1     /* reported via JS_ReportWarning */
#define JSREPORT_EXCEPTION  0x2     /* exception was thrown */
#define JSREPORT_STRICT     0x4     /* error or warning due to strict option */

/*
 * This condition is an error in strict mode code, a warning if
 * JS_HAS_STRICT_OPTION(cx), and otherwise should not be reported at
 * all.  We check the strictness of the context's top frame's script;
 * where that isn't appropriate, the caller should do the right checks
 * itself instead of using this flag.
 */
#define JSREPORT_STRICT_MODE_ERROR 0x8

/*
 * If JSREPORT_EXCEPTION is set, then a JavaScript-catchable exception
 * has been thrown for this runtime error, and the host should ignore it.
 * Exception-aware hosts should also check for JS_IsExceptionPending if
 * JS_ExecuteScript returns failure, and signal or propagate the exception, as
 * appropriate.
 */
#define JSREPORT_IS_WARNING(flags)      (((flags) & JSREPORT_WARNING) != 0)
#define JSREPORT_IS_EXCEPTION(flags)    (((flags) & JSREPORT_EXCEPTION) != 0)
#define JSREPORT_IS_STRICT(flags)       (((flags) & JSREPORT_STRICT) != 0)
#define JSREPORT_IS_STRICT_MODE_ERROR(flags) (((flags) &                      \
                                              JSREPORT_STRICT_MODE_ERROR) != 0)

extern JS_PUBLIC_API(JSErrorReporter)
JS_SetErrorReporter(JSContext *cx, JSErrorReporter er);

/************************************************************************/

/*
 * Regular Expressions.
 */
#define JSREG_FOLD      0x01    /* fold uppercase to lowercase */
#define JSREG_GLOB      0x02    /* global exec, creates array of matches */
#define JSREG_MULTILINE 0x04    /* treat ^ and $ as begin and end of line */
#define JSREG_STICKY    0x08    /* only match starting at lastIndex */
#define JSREG_FLAT      0x10    /* parse as a flat regexp */
#define JSREG_NOCOMPILE 0x20    /* do not try to compile to native code */

extern JS_PUBLIC_API(JSObject *)
JS_NewRegExpObject(JSContext *cx, char *bytes, size_t length, uintN flags);

extern JS_PUBLIC_API(JSObject *)
JS_NewUCRegExpObject(JSContext *cx, jschar *chars, size_t length, uintN flags);

extern JS_PUBLIC_API(void)
JS_SetRegExpInput(JSContext *cx, JSString *input, JSBool multiline);

extern JS_PUBLIC_API(void)
JS_ClearRegExpStatics(JSContext *cx);

extern JS_PUBLIC_API(void)
JS_ClearRegExpRoots(JSContext *cx);

/* TODO: compile, exec, get/set other statics... */

/************************************************************************/

extern JS_PUBLIC_API(JSBool)
JS_IsExceptionPending(JSContext *cx);

extern JS_PUBLIC_API(JSBool)
JS_GetPendingException(JSContext *cx, jsval *vp);

extern JS_PUBLIC_API(void)
JS_SetPendingException(JSContext *cx, jsval v);

extern JS_PUBLIC_API(void)
JS_ClearPendingException(JSContext *cx);

extern JS_PUBLIC_API(JSBool)
JS_ReportPendingException(JSContext *cx);

/*
 * Save the current exception state.  This takes a snapshot of cx's current
 * exception state without making any change to that state.
 *
 * The returned state pointer MUST be passed later to JS_RestoreExceptionState
 * (to restore that saved state, overriding any more recent state) or else to
 * JS_DropExceptionState (to free the state struct in case it is not correct
 * or desirable to restore it).  Both Restore and Drop free the state struct,
 * so callers must stop using the pointer returned from Save after calling the
 * Release or Drop API.
 */
extern JS_PUBLIC_API(JSExceptionState *)
JS_SaveExceptionState(JSContext *cx);

extern JS_PUBLIC_API(void)
JS_RestoreExceptionState(JSContext *cx, JSExceptionState *state);

extern JS_PUBLIC_API(void)
JS_DropExceptionState(JSContext *cx, JSExceptionState *state);

/*
 * If the given value is an exception object that originated from an error,
 * the exception will contain an error report struct, and this API will return
 * the address of that struct.  Otherwise, it returns NULL.  The lifetime of
 * the error report struct that might be returned is the same as the lifetime
 * of the exception object.
 */
extern JS_PUBLIC_API(JSErrorReport *)
JS_ErrorFromException(JSContext *cx, jsval v);

/*
 * Given a reported error's message and JSErrorReport struct pointer, throw
 * the corresponding exception on cx.
 */
extern JS_PUBLIC_API(JSBool)
JS_ThrowReportedError(JSContext *cx, const char *message,
                      JSErrorReport *reportp);

/*
 * Throws a StopIteration exception on cx.
 */
extern JS_PUBLIC_API(JSBool)
JS_ThrowStopIteration(JSContext *cx);

/*
 * Associate the current thread with the given context.  This is done
 * implicitly by JS_NewContext.
 *
 * Returns the old thread id for this context, which should be treated as
 * an opaque value.  This value is provided for comparison to 0, which
 * indicates that ClearContextThread has been called on this context
 * since the last SetContextThread, or non-0, which indicates the opposite.
 */
extern JS_PUBLIC_API(jsword)
JS_GetContextThread(JSContext *cx);

extern JS_PUBLIC_API(jsword)
JS_SetContextThread(JSContext *cx);

extern JS_PUBLIC_API(jsword)
JS_ClearContextThread(JSContext *cx);

/************************************************************************/

#ifdef DEBUG
#define JS_GC_ZEAL 1
#endif

#ifdef JS_GC_ZEAL
extern JS_PUBLIC_API(void)
JS_SetGCZeal(JSContext *cx, uint8 zeal);
#endif

JS_END_EXTERN_C

#endif /* jsapi_h___ */<|MERGE_RESOLUTION|>--- conflicted
+++ resolved
@@ -1197,117 +1197,6 @@
 js_RemoveRoot(JSRuntime *rt, void *rp);
 
 /*
-<<<<<<< HEAD
- * The last GC thing of each type (object, string, double, external string
- * types) created on a given context is kept alive until another thing of the
- * same type is created, using a newborn root in the context.  These newborn
- * roots help native code protect newly-created GC-things from GC invocations
- * activated before those things can be rooted using local or global roots.
- *
- * However, the newborn roots can also entrain great gobs of garbage, so the
- * JS_GC entry point clears them for the context on which GC is being forced.
- * Embeddings may need to do likewise for all contexts.
- *
- * See the scoped local root API immediately below for a better way to manage
- * newborns in cases where native hooks (functions, getters, setters, etc.)
- * create many GC-things, potentially without connecting them to predefined
- * local roots such as *rval or argv[i] in an active native function.  Using
- * JS_EnterLocalRootScope disables updating of the context's per-gc-thing-type
- * newborn roots, until control flow unwinds and leaves the outermost nesting
- * local root scope.
- */
-extern JS_PUBLIC_API(void)
-JS_ClearNewbornRoots(JSContext *cx);
-
-/*
- * Scoped local root management allows native functions, getter/setters, etc.
- * to avoid worrying about the newborn root pigeon-holes, overloading local
- * roots allocated in argv and *rval, or ending up having to call JS_Add*Root
- * and JS_Remove*Root to manage global roots temporarily.
- *
- * Instead, calling JS_EnterLocalRootScope and JS_LeaveLocalRootScope around
- * the body of the native hook causes the engine to allocate a local root for
- * each newborn created in between the two API calls, using a local root stack
- * associated with cx.  For example:
- *
- *    JSBool
- *    my_GetProperty(JSContext *cx, JSObject *obj, jsid id, jsval *vp)
- *    {
- *        JSBool ok;
- *
- *        if (!JS_EnterLocalRootScope(cx))
- *            return JS_FALSE;
- *        ok = my_GetPropertyBody(cx, obj, id, vp);
- *        JS_LeaveLocalRootScope(cx);
- *        return ok;
- *    }
- *
- * NB: JS_LeaveLocalRootScope must be called once for every prior successful
- * call to JS_EnterLocalRootScope.  If JS_EnterLocalRootScope fails, you must
- * not make the matching JS_LeaveLocalRootScope call.
- *
- * JS_LeaveLocalRootScopeWithResult(cx, rval) is an alternative way to leave
- * a local root scope that protects a result or return value, by effectively
- * pushing it in the caller's local root scope.
- *
- * In case a native hook allocates many objects or other GC-things, but the
- * native protects some of those GC-things by storing them as property values
- * in an object that is itself protected, the hook can call JS_ForgetLocalRoot
- * to free the local root automatically pushed for the now-protected GC-thing.
- *
- * JS_ForgetLocalRoot works on any GC-thing allocated in the current local
- * root scope, but it's more time-efficient when called on references to more
- * recently created GC-things.  Calling it successively on other than the most
- * recently allocated GC-thing will tend to average the time inefficiency, and
- * may risk O(n^2) growth rate, but in any event, you shouldn't allocate too
- * many local roots if you can root as you go (build a tree of objects from
- * the top down, forgetting each latest-allocated GC-thing immediately upon
- * linking it to its parent).
- */
-extern JS_PUBLIC_API(JSBool)
-JS_EnterLocalRootScope(JSContext *cx);
-
-extern JS_PUBLIC_API(void)
-JS_LeaveLocalRootScope(JSContext *cx);
-
-extern JS_PUBLIC_API(void)
-JS_LeaveLocalRootScopeWithResult(JSContext *cx, jsval rval);
-
-extern JS_PUBLIC_API(void)
-JS_ForgetLocalRoot(JSContext *cx, void *thing);
-
-#ifdef __cplusplus
-JS_END_EXTERN_C
-
-class JSAutoLocalRootScope {
-  public:
-    JSAutoLocalRootScope(JSContext *cx JS_GUARD_OBJECT_NOTIFIER_PARAM)
-        : mContext(cx) {
-        JS_GUARD_OBJECT_NOTIFIER_INIT;
-        JS_EnterLocalRootScope(mContext);
-    }
-    ~JSAutoLocalRootScope() {
-        JS_LeaveLocalRootScope(mContext);
-    }
-
-    void forget(void *thing) {
-        JS_ForgetLocalRoot(mContext, thing);
-    }
-
-  protected:
-    JSContext *mContext;
-    JS_DECL_USE_GUARD_OBJECT_NOTIFIER
-
-#if 0
-  private:
-    static void *operator new(size_t) CPP_THROW_NEW { return 0; };
-    static void operator delete(void *, size_t) { };
-#endif
-};
-
-JS_BEGIN_EXTERN_C
-#endif
-=======
  * This symbol may be used by embedders to detect the change from the old
  * JS_AddRoot(JSContext *, void *) APIs to the new ones above.
  */
@@ -1321,7 +1210,6 @@
 #define JS_LeaveLocalRootScope(cx) ((void) 0)
 #define JS_LeaveLocalRootScopeWithResult(cx, rval) ((void) 0)
 #define JS_ForgetLocalRoot(cx, thing) ((void) 0)
->>>>>>> e3d9276b
 
 typedef enum JSGCRootType {
     JS_GC_ROOT_VALUE_PTR,
