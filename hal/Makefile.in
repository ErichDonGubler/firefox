#
# ***** BEGIN LICENSE BLOCK *****
# Version: MPL 1.1/GPL 2.0/LGPL 2.1
#
# The contents of this file are subject to the Mozilla Public License Version
# 1.1 (the "License"); you may not use this file except in compliance with
# the License. You may obtain a copy of the License at
# http://www.mozilla.org/MPL/
#
# Software distributed under the License is distributed on an "AS IS" basis,
# WITHOUT WARRANTY OF ANY KIND, either express or implied. See the License
# for the specific language governing rights and limitations under the
# License.
#
# The Original Code is Mozilla Corporation code.
#
# The Initial Developer of the Original Code is Mozilla Foundation.
# Portions created by the Initial Developer are Copyright (C) 2011
# the Initial Developer. All Rights Reserved.
#
# Contributor(s):
#   Chris Jones <jones.chris.g@gmail.com>
#
# Alternatively, the contents of this file may be used under the terms of
# either of the GNU General Public License Version 2 or later (the "GPL"),
# or the GNU Lesser General Public License Version 2.1 or later (the "LGPL"),
# in which case the provisions of the GPL or the LGPL are applicable instead
# of those above. If you wish to allow use of your version of this file only
# under the terms of either the GPL or the LGPL, and not to allow others to
# use your version of this file under the terms of the MPL, indicate your
# decision by deleting the provisions above and replace them with the notice
# and other provisions required by the GPL or the LGPL. If you do not delete
# the provisions above, a recipient may use your version of this file under
# the terms of any one of the MPL, the GPL or the LGPL.
#
# ***** END LICENSE BLOCK *****

DEPTH       = ..
topsrcdir   = @top_srcdir@
srcdir      = @srcdir@
VPATH       = \
  $(srcdir) \
  $(srcdir)/android \
  $(srcdir)/gonk \
  $(srcdir)/fallback \
  $(srcdir)/sandbox \
  $(srcdir)/linux \
  $(srcdir)/windows \
  $(NULL)

include $(DEPTH)/config/autoconf.mk

MODULE         = hal
LIBRARY_NAME   = hal_s
FORCE_STATIC_LIB = 1
LIBXUL_LIBRARY = 1
EXPORT_LIBRARY = 1

EXPORTS_NAMESPACES = mozilla
EXPORTS_mozilla = \
  Hal.h \
  HalImpl.h \
  HalSandbox.h \
  HalSensor.h \
<<<<<<< HEAD
=======
  HalTypes.h \
>>>>>>> 67183fbd
  $(NULL)

CPPSRCS = \
  Hal.cpp \
  SandboxHal.cpp \
  WindowIdentifier.cpp \
  $(NULL)

ifeq (android,$(MOZ_WIDGET_TOOLKIT))
CPPSRCS += \
  AndroidHal.cpp \
  AndroidSensor.cpp \
  $(NULL)
else ifeq (gonk,$(MOZ_WIDGET_TOOLKIT))
CPPSRCS += \
  GonkHal.cpp \
  Power.cpp \
  GonkSensor.cpp \
  $(NULL)
else ifeq (Linux,$(OS_TARGET))
CPPSRCS += \
  LinuxHal.cpp \
  FallbackSensor.cpp \
  Power.cpp \
  $(NULL)
ifdef MOZ_ENABLE_DBUS
CPPSRCS += UPowerClient.cpp
endif
else ifeq (WINNT,$(OS_TARGET))
CPPSRCS += \
  WindowsHal.cpp \
  WindowsBattery.cpp \
  FallbackSensor.cpp \
  $(NULL)
else
CPPSRCS += \
  FallbackHal.cpp \
  FallbackSensor.cpp \
  $(NULL)
endif

ifneq (gonk,$(MOZ_WIDGET_TOOLKIT)) #{
CPPSRCS += FallbackLights.cpp
endif #}

include $(topsrcdir)/config/config.mk
include $(topsrcdir)/ipc/chromium/chromium-config.mk
include $(topsrcdir)/config/rules.mk

CFLAGS          += $(MOZ_DBUS_GLIB_CFLAGS)
CXXFLAGS        += $(MOZ_DBUS_GLIB_CFLAGS) -DHAVE_PTHREADS<|MERGE_RESOLUTION|>--- conflicted
+++ resolved
@@ -62,10 +62,7 @@
   HalImpl.h \
   HalSandbox.h \
   HalSensor.h \
-<<<<<<< HEAD
-=======
   HalTypes.h \
->>>>>>> 67183fbd
   $(NULL)
 
 CPPSRCS = \
